# Change history

<<<<<<< HEAD
## 1.146.2

### Bug fixes

- content/payment: update helmet (052caaa0e)

## 1.146.1

No changes.

## 1.146.0

### Bug fixes

- payments: Dockerfile-test can just use the base Dockerfile to test (2feb51102)
- payments: respond to /**version** (6e2bc606b)
- payments: update payment views for mobile (4ed4d39e3)
- layout: fix ToS and Privacy Notice links on payments server (19127d30d)

### Other changes

- deps: fxa-payments-server npm audit changes (71575a8a2)
=======
## 1.145.5

### Bug fixes

- content/payment: update helmet (24fe65c44)
>>>>>>> 34e37bad

## 1.145.4

No changes.

## 1.145.3

No changes.

## 1.145.2

No changes.

## 1.145.1

No changes.

## 1.145.0

### New features

- fortress: add "fortress" relying party (2ffe1334d)

### Bug fixes

- style: make billing info heading bold (73f127fd9)
- payments: better validation for Stripe elements (fffd3e9db)

### Refactorings

- db: rename productName to productId (5d709f96d)

### Other changes

- payments: upgrade eslint and react-scripts (955ecc02e)
- payments: 100% test coverage for subscription management route (a5cef8cf6)

## 1.144.4

No changes.

## 1.144.3

No changes.

## 1.144.2

No changes.

## 1.144.1

No changes.

## 1.144.0

### New features

- payments: Allow 'npm test' to test files under 'server/' directory (a0fcc420c)

### Bug fixes

- payments server: stop embedding inline js in prod build (492773b59)
- css: fix #2125 - Remove horizontal scrollbars (810b540a9)
- payments: Fix payments compilation (57d1b660a)
- payments: ensure storybook gets a properly mocked-out app config (2fb2f24f6)
- payments: quick fix for BrowserslistError: Unknown browser query `android all` (5cc7134df)
- payments: use redux-devtools-extension package in redux store (5560b79ba)

### Other changes

- payments: 100% test coverage on product payment route (8b18001e4)
- fxa-payments-server: fixes #1923 - add CSP to the payments server (7988167c3)
- docs: add changelogs for subscription packages (5876ced17)
- hooks: turn on prettier hook for typescript (7e69761f0)
- payments: upgrade or remove many dependencies (574780f7d)
- payments: general fixes and better separation for testing configs (34754c46f)
- payments: improve test coverage of Redux store utils (e83453bdb)
- payments: improve component test coverage (ad39e9e85)
- deps: update dependency @testing-library/react to v9 (8876bac70)
- payments: improve DialogMessage test coverage (f2092253f)
- payments: tweak jest projects to fix coverage reports (c9a8d396a)
- payments: get PaymentForm up to 100% test coverage (46612c42d)
- payments: improve test coverage of PlanDetails component (2dd6ceda2)
- payments: improve test coverage for AppContext and validator (920f99650)
- payments: add tests for hooks and screen-info (881eb7d12)
- payments: add more component tests (de357d13a)
- payments: increase test coverage to 40-50% (49197da36)
- payments: enable test coverage reports (bd510d7cc)
- payments: reformat payments-server with prettier (9ba026998)
- payments: Add prettier config files to payments-server (64b831565)

## 1.143.4

Prehistoric.<|MERGE_RESOLUTION|>--- conflicted
+++ resolved
@@ -1,6 +1,5 @@
 # Change history
 
-<<<<<<< HEAD
 ## 1.146.2
 
 ### Bug fixes
@@ -23,13 +22,12 @@
 ### Other changes
 
 - deps: fxa-payments-server npm audit changes (71575a8a2)
-=======
+
 ## 1.145.5
 
 ### Bug fixes
 
 - content/payment: update helmet (24fe65c44)
->>>>>>> 34e37bad
 
 ## 1.145.4
 
