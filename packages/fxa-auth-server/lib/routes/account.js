/* This Source Code Form is subject to the terms of the Mozilla Public
 * License, v. 2.0. If a copy of the MPL was not distributed with this
 * file, You can obtain one at http://mozilla.org/MPL/2.0/. */

var validators = require('./validators')
var HEX_STRING = validators.HEX_STRING
var BASE64_JWT = validators.BASE64_JWT

var butil = require('../crypto/butil')
var validateContentToken = require('../crypto/contentToken')
var openid = require('openid')
var userAgent = require('../userAgent')
var url = require('url')
var metricsContext = require('../metrics/context')

module.exports = function (
  log,
  crypto,
  P,
  uuid,
  isA,
  error,
  db,
  mailer,
  Password,
  config,
  customs,
  isPreVerified,
  checkPassword
  ) {

  config.contentToken.compiledRegexList = config.contentToken.allowedUARegex.map(function(re) {
    return new RegExp(re)
  })

  // Open Id extensions
  var OPENID_EXTENSIONS = [
    new openid.AttributeExchange(
      {
        'http://axschema.org/contact/email': 'optional'
      }
    )
  ]

  var push = require('../push')(log, db)

  function isOpenIdProviderAllowed(id) {
    if (typeof(id) !== 'string') { return false }
    var hostname = url.parse(id).hostname
    return config.openIdProviders.some(
      function (allowed) {
        return hostname === url.parse(allowed).hostname
      }
    )
  }

  var routes = [
    {
      method: 'POST',
      path: '/account/create',
      config: {
        validate: {
          payload: {
            email: validators.email().required(),
            authPW: isA.string().min(64).max(64).regex(HEX_STRING).required(),
            preVerified: isA.boolean(),
            service: isA.string().max(16).alphanum().optional(),
            redirectTo: validators.redirectTo(config.smtp.redirectDomain).optional(),
            resume: isA.string().max(2048).optional(),
            preVerifyToken: isA.string().max(2048).regex(BASE64_JWT).optional(),
            device: isA.object({
              name: isA.string().max(255).required(),
              type: isA.string().max(16).required(),
              pushCallback: isA.string().uri({ scheme: 'https' }).max(255).optional().allow(''),
              pushPublicKey: isA.string().length(64).regex(HEX_STRING).optional().allow('')
            })
            .optional(),
            metricsContext: metricsContext.schema
          }
        },
        response: {
          schema: {
            uid: isA.string().regex(HEX_STRING).required(),
            sessionToken: isA.string().regex(HEX_STRING).required(),
            keyFetchToken: isA.string().regex(HEX_STRING).optional(),
            authAt: isA.number().integer(),
            device: isA.object({
              id: isA.string().length(32).regex(HEX_STRING).required(),
              createdAt: isA.number().positive().required(),
              name: isA.string().max(255).required(),
              type: isA.string().max(16).required(),
              pushCallback: isA.string().uri({ scheme: 'https' }).max(255).optional().allow(''),
              pushPublicKey: isA.string().length(64).regex(HEX_STRING).optional().allow('')
            })
            .optional()
          }
        }
      },
      handler: function accountCreate(request, reply) {
        log.begin('Account.create', request)

        var form = request.payload
        var query = request.query
        var email = form.email
        var authSalt = crypto.randomBytes(32)
        var authPW = Buffer(form.authPW, 'hex')
        var locale = request.app.acceptLanguage
        var userAgentString = request.headers['user-agent']
        var service = form.service || query.service
        var preVerified, password, verifyHash, account, sessionToken, device

        customs.check(request.app.clientAddress, email, 'accountCreate')
          .then(db.emailRecord.bind(db, email))
          .then(deleteAccount, ignoreUnknownAccountError)
          .then(checkPreVerified)
          .then(createPassword)
          .then(createAccount)
          .then(createSessionToken)
          .then(sendVerifyCode)
          .then(createDevice)
          .then(createResponse)
          .done(reply, reply)

        function deleteAccount (emailRecord) {
          if (emailRecord.emailVerified) {
            throw error.accountExists(email)
          }

          request.app.accountRecreated = true
          return db.deleteAccount(emailRecord)
        }

        function ignoreUnknownAccountError (err) {
          if (err.errno !== error.ERRNO.ACCOUNT_UNKNOWN) {
            throw err
          }
        }

        function checkPreVerified () {
          return isPreVerified(form.email, form.preVerifyToken)
            .then(
              function (result) {
                preVerified = result
              }
            )
        }

        function createPassword () {
          password = new Password(authPW, authSalt, config.verifierVersion)
          return password.verifyHash()
            .then(
              function (result) {
                verifyHash = result
              }
            )
        }

        function createAccount () {
          if (!locale) {
            // We're seeing a surprising number of accounts created
            // without a proper locale. Log details to help debug this.
            log.info({
              op: 'account.create.emptyLocale',
              email: email,
              locale: locale,
              agent: userAgentString
            })
          }

          return db.createAccount({
            uid: uuid.v4('binary'),
            createdAt: Date.now(),
            email: email,
            emailCode: crypto.randomBytes(16),
            emailVerified: form.preVerified || preVerified,
            kA: crypto.randomBytes(32),
            wrapWrapKb: crypto.randomBytes(32),
            accountResetToken: null,
            passwordForgotToken: null,
            authSalt: authSalt,
            verifierVersion: password.version,
            verifyHash: verifyHash,
            verifierSetAt: Date.now(),
            locale: locale
          })
          .then(
            function (result) {
              account = result

              log.activityEvent('account.created', request, {
                uid: account.uid.toString('hex')
              })

              if (account.emailVerified) {
                log.event('verified', { email: account.email, uid: account.uid, locale: account.locale })
              }

              if (service === 'sync') {
                log.event('login', {
                  service: 'sync',
                  uid: account.uid,
                  email: account.email,
                  deviceCount: 1,
                  userAgent: request.headers['user-agent']
                })
              }
            }
          )
        }

        function createSessionToken () {
          return db.createSessionToken({
            uid: account.uid,
            email: account.email,
            emailCode: account.emailCode,
            emailVerified: account.emailVerified,
            verifierSetAt: account.verifierSetAt,
            createdAt: optionallyOverrideCreatedAt()
          }, userAgentString)
            .then(
              function (result) {
                sessionToken = result
              }
            )
        }

        function optionallyOverrideCreatedAt () {
          var createdAt = parseInt(query._createdAt)
          if (createdAt < Date.now() && ! config.isProduction) {
            return createdAt
          }
        }

        function sendVerifyCode () {
          if (! account.emailVerified) {
            mailer.sendVerifyCode(account, account.emailCode, {
              service: form.service || query.service,
              redirectTo: form.redirectTo,
              resume: form.resume,
              acceptLanguage: request.app.acceptLanguage
            }).catch(function (err) {
              log.error({ op: 'mailer.sendVerifyCode.1', err: err })
            })
          }
        }

        function createDevice () {
          if (! form.device) {
            return P.resolve()
          }

          return db.createDevice(account.uid, sessionToken.tokenId, form.device)
            .then(
              function (result) {
                device = result
              },
              function (err) {
                log.error({ op: 'account.create.device', err: err })
              }
            )
        }

        function createResponse () {
          var response = {
            uid: account.uid.toString('hex'),
            sessionToken: sessionToken.data.toString('hex'),
            authAt: sessionToken.lastAuthAt()
          }

          if (device) {
            response.device = butil.unbuffer(device)
          }

          if (query.keys !== 'true') {
            return P.resolve(response)
          }

          return password.unwrap(account.wrapWrapKb)
            .then(
              function (wrapKb) {
                return db.createKeyFetchToken({
                  uid: account.uid,
                  kA: account.kA,
                  wrapKb: wrapKb,
                  emailVerified: account.emailVerified
                })
              }
            )
            .then(
              function (keyFetchToken) {
                response.keyFetchToken = keyFetchToken.data.toString('hex')
                return response
              }
            )
        }
      }
    },
    {
      method: 'POST',
      path: '/account/login',
      config: {
        validate: {
          payload: {
            email: validators.email().required(),
            authPW: isA.string().min(64).max(64).regex(HEX_STRING).required(),
            // Ideally contentToken would be this:
            //   isA.string().min(66).max(66).regex(HEX_STRING).required()
            // But then Hapi gives away too much information about it.
            contentToken: isA.string().optional(),
            service: isA.string().max(16).alphanum().optional(),
            reason: isA.string().max(16).optional(),
            device: isA.object({
              id: isA.string().length(32).regex(HEX_STRING).optional(),
              name: isA.string().max(255).optional(),
              type: isA.string().max(16).optional(),
              pushCallback: isA.string().uri({ scheme: 'https' }).max(255).optional().allow(''),
              pushPublicKey: isA.string().length(64).regex(HEX_STRING).optional().allow('')
            })
            .optional(),
            metricsContext: metricsContext.schema
          }
        },
        response: {
          schema: {
            uid: isA.string().regex(HEX_STRING).required(),
            sessionToken: isA.string().regex(HEX_STRING).required(),
            keyFetchToken: isA.string().regex(HEX_STRING).optional(),
            verified: isA.boolean().required(),
            authAt: isA.number().integer(),
            device: isA.object({
              id: isA.string().length(32).regex(HEX_STRING).required(),
              createdAt: isA.number().positive().optional(),
              name: isA.string().max(255).optional(),
              type: isA.string().max(16).optional(),
              pushCallback: isA.string().uri({ scheme: 'https' }).max(255).optional().allow(''),
              pushPublicKey: isA.string().length(64).regex(HEX_STRING).optional().allow('')
            })
            .optional()
          }
        }
      },
      handler: function (request, reply) {
        log.begin('Account.login', request)

        var form = request.payload
        var email = form.email
        var authPW = Buffer(form.authPW, 'hex')
        var service = request.payload.service || request.query.service
        var emailRecord, sessionToken, device

        customs.check(request.app.clientAddress, email, 'accountLogin')
          .then(checkContentToken)
          .then(readEmailRecord)
          .then(createSessionToken)
          .then(upsertDevice)
          .then(emitSyncLoginEvent)
          .then(sendNewDeviceLoginNotification)
          .then(createResponse)
          .done(reply, reply)

        function checkContentToken() {
          return validateContentToken(form.contentToken, request.headers, config.contentToken)
            .then(function (result) {
              if (! result.valid) {
                // if token not valid
                // log the reason why
                log.warn({
                  op: 'account.login.content_token',
                  reason: result.reason,
                  agent: request.headers['user-agent']
                })

                // if contentToken check is not required then
                // we still allow the request to proceed
                if (config.contentToken.required) {
                  customs.flag(request.app.clientAddress, {
                    email: email,
                    errno: 125
                  })
                  throw error.badContentToken(email)
                }
              } else {
                // record good token validations
                log.info({
                  op: 'account.login.content_token',
                  reason: result.reason
                })
              }
            })
        }

        function readEmailRecord() {
          return db.emailRecord(email)
            .then(
              function (result) {
                emailRecord = result

                if(email !== emailRecord.email) {
                  customs.flag(request.app.clientAddress, {
                    email: email,
                    errno: error.ERRNO.INCORRECT_PASSWORD
                  })
                  throw error.incorrectPassword(emailRecord.email, email)
                }

                if (emailRecord.lockedAt) {
                  throw error.lockedAccount()
                }

                return checkPassword(emailRecord, authPW, request.app.clientAddress)
                  .then(
                    function (match) {
                      if (! match) {
                        throw error.incorrectPassword(emailRecord.email, email)
                      }
                    }
                  )
              },
              function (err) {
                if (err.errno === error.ERRNO.ACCOUNT_UNKNOWN) {
                  customs.flag(request.app.clientAddress, {
                    email: email,
                    errno: err.errno
                  })
                }
                throw err
              }
            )
        }

        function createSessionToken () {
          log.activityEvent('account.login', request, {
            uid: emailRecord.uid.toString('hex')
          })

          return db.createSessionToken({
            uid: emailRecord.uid,
            email: emailRecord.email,
            emailCode: emailRecord.emailCode,
            emailVerified: emailRecord.emailVerified,
            verifierSetAt: emailRecord.verifierSetAt
          }, request.headers['user-agent'])
            .then(
              function (result) {
                sessionToken = result
              }
            )
        }

        function upsertDevice () {
          if (! form.device) {
            return P.resolve()
          }

          var operation = form.device.id ? 'updateDevice' : 'createDevice'

          return db[operation](emailRecord.uid, sessionToken.tokenId, form.device)
            .then(
              function (result) {
                device = result
              },
              function (err) {
                log.error({ op: 'account.login.device', err: err })
              }
            )
        }

        function emitSyncLoginEvent () {
          if (service === 'sync' && request.payload.reason === 'signin') {
            // The response doesn't have to wait for this,
            // so we don't return the promise.
            db.sessions(emailRecord.uid)
              .then(
                function (sessions) {
                  log.event('login', {
                    service: 'sync',
                    uid: emailRecord.uid,
                    email: emailRecord.email,
                    deviceCount: sessions.length,
                    userAgent: request.headers['user-agent']
                  })
                }
              )
          }
        }

        function sendNewDeviceLoginNotification () {
          if (config.newLoginNotificationEnabled && wantsKeys(request)) {
            // The response doesn't have to wait for this,
            // so we don't return the promise.
            mailer.sendNewDeviceLoginNotification(
              emailRecord.email,
              userAgent.call({
                acceptLanguage: request.app.acceptLanguage,
                timestamp: Date.now()
              }, request.headers['user-agent'])
            )
          }
        }

        function createResponse () {
          var response = {
            uid: sessionToken.uid.toString('hex'),
            sessionToken: sessionToken.data.toString('hex'),
            verified: sessionToken.emailVerified,
            authAt: sessionToken.lastAuthAt()
          }

          if (device) {
            response.device = butil.unbuffer(device)
          }

          if (! wantsKeys(request)) {
            return P.resolve(response)
          }

          var password = new Password(
            authPW,
            emailRecord.authSalt,
            emailRecord.verifierVersion
          )
          return password.unwrap(emailRecord.wrapWrapKb)
            .then(
              function (wrapKb) {
                return db.createKeyFetchToken({
                  uid: emailRecord.uid,
                  kA: emailRecord.kA,
                  wrapKb: wrapKb,
                  emailVerified: emailRecord.emailVerified
                })
              }
            )
            .then(
              function (keyFetchToken) {
                response.keyFetchToken = keyFetchToken.data.toString('hex')
                return response
              }
            )
        }
      }
    },
    {
      method: 'GET',
      path: '/account/openid/login',
      handler: function (request, reply) {

        var unverifiedId = request.url.query && request.url.query['openid.claimed_id']
        if (!isOpenIdProviderAllowed(unverifiedId)) {
          log.warn({op: 'Account.openid', id: unverifiedId })
          return reply({ err: 'This OpenID Provider is not allowed' }).code(400)
        }

        openid.verifyAssertion(
          url.format(request.url),
          function (err, assertion) {
            if (err || !assertion || !assertion.authenticated) {
              log.warn({ op: 'Account.openid', err: err, assertion: assertion })
              return reply({ err: err.message || 'Unknown Account' }).code(400)
            }
            var id = assertion.claimedIdentifier
            var locale = request.app.acceptLanguage

            db.openIdRecord(id)
              .then(
                function (record) {
                  return record
                },
                function (err) {
                  if (err.errno !== error.ERRNO.ACCOUNT_UNKNOWN) {
                    throw err
                  }
                  var uid = uuid.v4('binary')
                  var email = assertion.email || uid.toString('hex') + '@uid.' + config.domain
                  var authSalt = crypto.randomBytes(32)
                  var kA = crypto.randomBytes(32)
                  return db.createAccount(
                    {
                      uid: uid,
                      createdAt: Date.now(),
                      email: email,
                      emailCode: crypto.randomBytes(16),
                      emailVerified: true,
                      kA: kA,
                      wrapWrapKb: crypto.randomBytes(32),
                      accountResetToken: null,
                      passwordForgotToken: null,
                      authSalt: authSalt,
                      verifierVersion: 0,
                      verifyHash: crypto.randomBytes(32),
                      openId: id,
                      verifierSetAt: Date.now(),
                      locale: locale
                    }
                  )
                }
              )
              .then(
                function (account) {
                  return db.createSessionToken(
                    {
                      uid: account.uid,
                      email: account.email,
                      emailCode: account.emailCode,
                      emailVerified: true,
                      verifierSetAt: account.verifierSetAt
                    }
                  )
                  .then(
                    function (sessionToken) {
                      if (! wantsKeys(request)) {
                        return P.resolve({
                          sessionToken: sessionToken
                        })
                      }
                      return db.createKeyFetchToken(
                        {
                          uid: account.uid,
                          kA: account.kA,
                          // wrapKb is undefined without a password.
                          // wrapWrapKb has the properties we need for this
                          // value; Its stable, random, and will change on
                          // account reset.
                          wrapKb: account.wrapWrapKb,
                          emailVerified: true
                        }
                      )
                      .then(
                        function (keyFetchToken) {
                          return {
                            sessionToken: sessionToken,
                            keyFetchToken: keyFetchToken,
                            unwrapBKey: butil.xorBuffers(
                              account.kA,
                              account.wrapWrapKb
                            )
                            // The browser using these values for unwrapBKey
                            // and wrapKb (from above) will yield kA
                            // as the Sync key instead of kB
                          }
                        }
                      )
                    }
                  )
                  .then(
                    function (tokens) {
                      reply(
                        {
                          uid: tokens.sessionToken.uid.toString('hex'),
                          email: account.email,
                          session: tokens.sessionToken.data.toString('hex'),
                          key: tokens.keyFetchToken ?
                            tokens.keyFetchToken.data.toString('hex')
                            : undefined,
                          unwrap: tokens.unwrapBKey ?
                            tokens.unwrapBKey.toString('hex')
                            : undefined
                        }
                      )
                    }
                  )
                }
              )
              .catch(
                function (err) {
                  log.error({ op: 'Account.openid', err: err })
                  reply({
                    err: err.message
                  }).code(500)
                }
              )
          },
          true, // stateless
          OPENID_EXTENSIONS,
          false // strict
        )
      }
    },
    {
      method: 'GET',
      path: '/account/status',
      config: {
        auth: {
          mode: 'optional',
          strategy: 'sessionToken'
        },
        validate: {
          query: {
            uid: isA.string().min(32).max(32).regex(HEX_STRING)
          }
        }
      },
      handler: function (request, reply) {
        var sessionToken = request.auth.credentials
        if (sessionToken) {
          reply({ exists: true, locale: sessionToken.locale })
        }
        else if (request.query.uid) {
          var uid = Buffer(request.query.uid, 'hex')
          db.account(uid)
            .done(
              function (account) {
                reply({ exists: true })
              },
              function (err) {
                if (err.errno === error.ERRNO.ACCOUNT_UNKNOWN) {
                  return reply({ exists: false })
                }
                reply(err)
              }
            )
        }
        else {
          reply(error.missingRequestParameter('uid'))
        }
      }
    },
    {
      method: 'POST',
      path: '/account/status',
      config: {
        validate: {
          payload: {
            email: validators.email().required()
          }
        },
        response: {
          schema: {
            exists: isA.boolean().required()
          }
        }
      },
      handler: function (request, reply) {
        var email = request.payload.email

        customs.check(
          request.app.clientAddress,
          email,
          'accountStatusCheck')
          .then(
            db.accountExists.bind(db, email)
          )
          .done(
            function (exist) {
              reply({
                exists: exist
              })
            },
            function (err) {
              if (err.errno === error.ERRNO.ACCOUNT_UNKNOWN) {
                return reply({ exists: false })
              }
              reply(err)
            }
          )
      }
    },
    {
      method: 'GET',
      path: '/account/profile',
      config: {
        auth: {
          mode: 'optional',
          strategies: [
            'sessionToken',
            'oauthToken'
          ]
        }
      },
      handler: function (request, reply) {
        var auth = request.auth
        var uid
        if (auth.strategy === 'sessionToken') {
          uid = auth.credentials.uid
        } else {
          uid = Buffer(auth.credentials.user, 'hex')
        }
        function hasProfileItemScope(item) {
          if (auth.strategy === 'sessionToken') {
            return true
          }
          var scopes = auth.credentials.scope
          for (var i = 0; i < scopes.length; i++) {
            if (scopes[i] === 'profile') {
              return true
            }
            if (scopes[i] === 'profile:write') {
              return true
            }
            if (scopes[i] === 'profile:' + item) {
              return true
            }
            if (scopes[i] === 'profile:' + item + ':write') {
              return true
            }
          }
          return false
        }
        db.account(uid)
          .done(
            function (account) {
              reply({
                email: hasProfileItemScope('email') ? account.email : undefined,
                locale: hasProfileItemScope('locale') ? account.locale : undefined
              })
            },
            function (err) {
              reply(err)
            }
          )
      }
    },
    {
      method: 'GET',
      path: '/account/keys',
      config: {
        auth: {
          strategy: 'keyFetchToken'
        },
        response: {
          schema: {
            bundle: isA.string().regex(HEX_STRING)
          }
        }
      },
      handler: function accountKeys(request, reply) {
        log.begin('Account.keys', request)
        var keyFetchToken = request.auth.credentials
        if (!keyFetchToken.emailVerified) {
          // don't delete the token on use until the account is verified
          return reply(error.unverifiedAccount())
        }
        db.deleteKeyFetchToken(keyFetchToken)
          .then(
            function () {
              return {
                bundle: keyFetchToken.keyBundle.toString('hex')
              }
            }
          )
          .done(reply, reply)
      }
    },
    {
      method: 'POST',
      path: '/account/device',
      config: {
        auth: {
          strategy: 'sessionToken'
        },
        validate: {
          payload: isA.alternatives().try(
            isA.object({
              id: isA.string().length(32).regex(HEX_STRING).required(),
              name: isA.string().max(255).optional(),
              type: isA.string().max(16).optional(),
              pushCallback: isA.string().uri({ scheme: 'https' }).max(255).optional().allow(''),
              pushPublicKey: isA.string().length(64).regex(HEX_STRING).optional().allow('')
            }).or('name', 'type', 'pushCallback', 'pushPublicKey'),
            isA.object({
              name: isA.string().max(255).required(),
              type: isA.string().max(16).required(),
              pushCallback: isA.string().uri({ scheme: 'https' }).max(255).optional().allow(''),
              pushPublicKey: isA.string().length(64).regex(HEX_STRING).optional().allow('')
            })
          )
        },
        response: {
          schema: {
            id: isA.string().length(32).regex(HEX_STRING).required(),
            createdAt: isA.number().positive().optional(),
            name: isA.string().max(255).optional(),
            type: isA.string().max(16).optional(),
            pushCallback: isA.string().uri({ scheme: 'https' }).max(255).optional().allow(''),
            pushPublicKey: isA.string().length(64).regex(HEX_STRING).optional().allow('')
          }
        }
      },
      handler: function (request, reply) {
        log.begin('Account.device', request)
        var payload = request.payload
        var sessionToken = request.auth.credentials
        var operation = payload.id ? 'updateDevice' : 'createDevice'
        db[operation](sessionToken.uid, sessionToken.tokenId, payload).then(
          function (device) {
            reply(butil.unbuffer(device))
          },
          reply
        )
      }
    },
    {
      method: 'GET',
      path: '/account/devices',
      config: {
        auth: {
          strategy: 'sessionToken'
        },
        response: {
          schema: isA.array().items(isA.object({
            id: isA.string().length(32).regex(HEX_STRING).required(),
            isCurrentDevice: isA.boolean().required(),
            lastAccessTime: isA.number().min(0).required().allow(null),
            name: isA.string().max(255).required(),
            type: isA.string().max(16).required(),
            pushCallback: isA.string().uri({ scheme: 'https' }).max(255).optional().allow('').allow(null),
            pushPublicKey: isA.string().length(64).regex(HEX_STRING).optional().allow(null)
          }))
        }
      },
      handler: function (request, reply) {
        log.begin('Account.devices', request)
        var sessionToken = request.auth.credentials
        var uid = sessionToken.uid
        db.devices(uid).then(
          function (devices) {
            reply(devices.map(function (device) {
              device.isCurrentDevice =
                device.sessionToken.toString('hex') === sessionToken.tokenId.toString('hex')
              delete device.sessionToken
              return butil.unbuffer(device)
            }))
          },
          reply
        )
      }
    },
    {
      method: 'POST',
      path: '/account/device/destroy',
      config: {
        auth: {
          strategy: 'sessionToken'
        },
        validate: {
          payload: {
            id: isA.string().length(32).regex(HEX_STRING).required()
          }
        },
        response: {
          schema: {}
        }
      },
      handler: function (request, reply) {
        log.begin('Account.deviceDestroy', request)
        var sessionToken = request.auth.credentials
        var uid = sessionToken.uid
        db.deleteDevice(uid, request.payload.id).then(reply, reply)
      }
    },
    {
      method: 'GET',
      path: '/recovery_email/status',
      config: {
        auth: {
          strategy: 'sessionToken'
        },
        validate: {
          query: {
            reason: isA.string().max(16).optional()
          }
        },
        response: {
          schema: {
            // There's code in the handler that checks for a valid email,
            // no point adding overhead by doing it again here.
            email: isA.string().required(),
            verified: isA.boolean().required()
          }
        }
      },
      handler: function (request, reply) {
        log.begin('Account.RecoveryEmailStatus', request)
        var sessionToken = request.auth.credentials
        if (request.query && request.query.reason === 'push') {
          // only log recovery_email requests with 'push' to avoid sending too many requests.
          log.increment('recovery_email_reason.push')
        }

        cleanUpIfAccountInvalid()
          .then(createResponse)
          .done(reply, reply)

        function cleanUpIfAccountInvalid() {
          // Some historical bugs mean we've allowed creation
          // of accounts with invalid email addresses. These
          // can never be verified, so the best we can do is
          // to delete them so the browser will stop polling.
          if (!sessionToken.emailVerified) {
            if (!validators.isValidEmailAddress(sessionToken.email)) {
              return db.deleteAccount(sessionToken)
                .then(
                  function () {
                    // Act as though we deleted the account asynchronously
                    // and caused the sessionToken to become invalid.
                    throw error.invalidToken()
                  }
                )
            }
          }
          return P.resolve()
        }

        function createResponse() {
          return {
             email: sessionToken.email,
             verified: sessionToken.emailVerified
           }
        }
      }
    },
    {
      method: 'POST',
      path: '/recovery_email/resend_code',
      config: {
        auth: {
          strategy: 'sessionToken'
        },
        validate: {
          payload: {
            service: isA.string().max(16).alphanum().optional(),
            redirectTo: validators.redirectTo(config.smtp.redirectDomain).optional(),
            resume: isA.string().max(2048).optional()
          }
        }
      },
      handler: function (request, reply) {
        log.begin('Account.RecoveryEmailResend', request)
        var sessionToken = request.auth.credentials
        var service = request.payload.service || request.query.service
        if (sessionToken.emailVerified ||
            Date.now() - sessionToken.verifierSetAt < config.smtp.resendBlackoutPeriod) {
          return reply({})
        }
        customs.check(
          request.app.clientAddress,
          sessionToken.email,
          'recoveryEmailResendCode')
          .then(
            mailer.sendVerifyCode.bind(
              mailer,
              sessionToken,
              sessionToken.emailCode,
              {
                service: service,
                redirectTo: request.payload.redirectTo,
                resume: request.payload.resume,
                acceptLanguage: request.app.acceptLanguage
              }
            )
          )
          .done(
            function () {
              reply({})
            },
            reply
          )
      }
    },
    {
      method: 'POST',
      path: '/recovery_email/verify_code',
      config: {
        validate: {
          payload: {
            uid: isA.string().max(32).regex(HEX_STRING).required(),
            code: isA.string().min(32).max(32).regex(HEX_STRING).required()
          }
        }
      },
      handler: function (request, reply) {
        log.begin('Account.RecoveryEmailVerify', request)
        var uid = request.payload.uid
        var code = Buffer(request.payload.code, 'hex')
        db.account(Buffer(uid, 'hex'))
          .then(
            function (account) {
              // If the account is already verified, they may be e.g.
              // clicking a stale link.  Silently succeed.
              if (account.emailVerified) {
                log.increment('account.already_verified')
                return true
              }
              if (!butil.buffersAreEqual(code, account.emailCode)) {
                throw error.invalidVerificationCode()
              }
              log.timing('account.verified', Date.now() - account.createdAt)
              log.event('verified', { email: account.email, uid: account.uid, locale: account.locale })
              log.increment('account.verified')

              // send a push notification to all devices that the account changed
              push.notifyUpdate(uid)

              return db.verifyEmail(account)
                .then(mailer.sendPostVerifyEmail.bind(
                    mailer,
                    account.email,
                    {
                      acceptLanguage: request.app.acceptLanguage
                    }
                  )
                )
            }
          )
          .done(
            function () {
              reply({})
            },
            reply
          )
      }
    },
    {
      method: 'POST',
      path: '/account/unlock/resend_code',
      config: {
        validate: {
          payload: {
            email: validators.email().required(),
            service: isA.string().max(16).alphanum().optional(),
            redirectTo: validators.redirectTo(config.smtp.redirectDomain).optional(),
            resume: isA.string().max(2048).optional()
          }
        }
      },
      handler: function (request, reply) {
        log.begin('Account.UnlockCodeResend', request)
        var email = request.payload.email
        var emailRecord
        var service = request.payload.service || request.query.service

        customs.check(
          request.app.clientAddress,
          email,
          'accountUnlockResendCode')
          .then(
            db.emailRecord.bind(db, email)
          )
          .then(
            function (_emailRecord) {
              if (! _emailRecord.lockedAt) {
                throw error.accountNotLocked(email)
              }

              emailRecord = _emailRecord
              return db.unlockCode(emailRecord)
            }
          )
          .then(
            function (unlockCode) {
              return mailer.sendUnlockCode(
                emailRecord,
                unlockCode,
                {
                  service: service,
                  redirectTo: request.payload.redirectTo,
                  resume: request.payload.resume,
                  acceptLanguage: request.app.acceptLanguage
                }
              )
            }
          )
          .done(
            function () {
              reply({})
            },
            reply
          )
      }
    },
    {
      method: 'POST',
      path: '/account/unlock/verify_code',
      config: {
        validate: {
          payload: {
            uid: isA.string().max(32).regex(HEX_STRING).required(),
            code: isA.string().min(32).max(32).regex(HEX_STRING).required()
          }
        }
      },
      handler: function (request, reply) {
        log.begin('Account.UnlockCodeVerify', request)
        var uid = request.payload.uid
        var code = Buffer(request.payload.code, 'hex')
        db.account(Buffer(uid, 'hex'))
          .then(
            function (account) {
              // If the account isn't actually locked, they may be
              // e.g. clicking a stale link.  Silently succeed.
              if (! account.lockedAt) {
                return
              }
              return db.unlockCode(account)
                .then(
                  function (expectedCode) {
                    if (!butil.buffersAreEqual(code, expectedCode)) {
                      throw error.invalidVerificationCode()
                    }
                    log.info({
                      op: 'account.unlock',
                      email: account.email,
                      uid: account.uid
                    })
                    return db.unlockAccount(account)
                  }
                )
            }
          )
          .done(
            function () {
              reply({})
            },
            reply
          )
      }
    },
    {
      method: 'POST',
      path: '/account/reset',
      config: {
        auth: {
          strategy: 'accountResetToken',
          payload: 'required'
        },
        validate: {
          payload: {
            authPW: isA.string().min(64).max(64).regex(HEX_STRING).required(),
            metricsContext: metricsContext.schema
          }
        }
      },
      handler: function accountReset(request, reply) {
        log.begin('Account.reset', request)
        var accountResetToken = request.auth.credentials
        var authPW = Buffer(request.payload.authPW, 'hex')
        var authSalt = crypto.randomBytes(32)
        var password = new Password(authPW, authSalt, config.verifierVersion)
        return password.verifyHash()
          .then(
            function (verifyHash) {
              return db.resetAccount(
                accountResetToken,
                {
                  authSalt: authSalt,
                  verifyHash: verifyHash,
                  wrapWrapKb: crypto.randomBytes(32),
                  verifierVersion: password.version
                }
              )
            }
          )
          .then(
            function () {
              return db.account(accountResetToken.uid)
            }
          )
          .then(
            function (account) {
              log.activityEvent('account.reset', request, {
                uid: account.uid.toString('hex')
              })
              log.event(
                'reset',
                {
                  uid: account.uid.toString('hex') + '@' + config.domain,
                  generation: account.verifierSetAt
                }
              )
              return customs.reset(account.email)
            }
          )
          .then(
            function () {
              return {}
            }
          )
          .done(reply, reply)
      }
    },
    {
      method: 'POST',
      path: '/account/destroy',
      config: {
        validate: {
          payload: {
            email: validators.email().required(),
            authPW: isA.string().min(64).max(64).regex(HEX_STRING).required()
          }
        }
      },
      handler: function accountDestroy(request, reply) {
        log.begin('Account.destroy', request)
        var form = request.payload
        var authPW = Buffer(form.authPW, 'hex')
        customs.check(
          request.app.clientAddress,
          form.email,
          'accountDestroy')
          .then(db.emailRecord.bind(db, form.email))
          .then(
            function (emailRecord) {
              if (emailRecord.lockedAt) {
                throw error.lockedAccount()
              }

              return checkPassword(emailRecord, authPW, request.app.clientAddress)
                .then(
                  function (match) {
                    if (!match) {
                      throw error.incorrectPassword(emailRecord.email, form.email)
                    }
                    return db.deleteAccount(emailRecord)
                  }
                )
                .then(
                  function () {
                    log.event('delete', { uid: emailRecord.uid.toString('hex') + '@' + config.domain })
                    return {}
                  }
                )
            },
            function (err) {
              if (err.errno === error.ERRNO.ACCOUNT_UNKNOWN) {
                customs.flag(request.app.clientAddress, {
                  email: form.email,
                  errno: err.errno
                })
              }
              throw err
            }
          )
          .done(reply, reply)
      }
    }
  ]

  if (config.isProduction) {
    delete routes[0].config.validate.payload.preVerified
  } else {
    // programmatic account lockout is only available in non-production mode.
    routes.push({
      method: 'POST',
      path: '/account/lock',
      config: {
        validate: {
          payload: {
            email: validators.email().required(),
            authPW: isA.string().min(64).max(64).regex(HEX_STRING).required()
          }
        }
      },
      handler: function (request, reply) {
        log.begin('Account.lock', request)
        var form = request.payload
        var email = form.email
        var authPW = Buffer(form.authPW, 'hex')

        customs.check(
          request.app.clientAddress,
          email,
          'accountLock')
          .then(db.emailRecord.bind(db, email))
          .then(
            function (emailRecord) {
              // The account is already locked, silently succeed.
              if (emailRecord.lockedAt) {
                return true
              }
              return checkPassword(emailRecord, authPW, request.app.clientAddress)
              .then(
                function (match) {
                  // a bit of a strange one, only lock the account if the
                  // password matches, otherwise let customs handle any account
                  // lock.
                  if (! match) {
                    throw error.incorrectPassword(emailRecord.email, email)
                  }
                  log.info({
                    op: 'account.lock',
                    email: emailRecord.email,
                    uid: emailRecord.uid.toString('hex')
                  })
                  return db.lockAccount(emailRecord)
                }
              )
            }
          )
          .done(
            function () {
              reply({})
            },
            reply
          )
      }
    })
  }

  return routes

  function wantsKeys (request) {
    return request.query.keys === 'true'
  }
<<<<<<< HEAD
}
=======
}
>>>>>>> e339bca2
<|MERGE_RESOLUTION|>--- conflicted
+++ resolved
@@ -1400,8 +1400,4 @@
   function wantsKeys (request) {
     return request.query.keys === 'true'
   }
-<<<<<<< HEAD
 }
-=======
-}
->>>>>>> e339bca2
