--- conflicted
+++ resolved
@@ -11,11 +11,7 @@
  * @returns {boolean}
  */
 function wantsKeys (request) {
-<<<<<<< HEAD
-  return !!(request.query && request.query.keys)
-=======
   return !! (request.query && request.query.keys)
->>>>>>> a219c218
 }
 
 module.exports = {
