--- conflicted
+++ resolved
@@ -611,14 +611,13 @@
     return [];
   }
 
-<<<<<<< HEAD
   if (config.subscriptions.stripeApiKey) {
     return directRoutes(log, db, config, customs, push, mailer, profile);
-=======
+  }
+
   // For testing with Stripe, we attach the stripehelper to the subhub object
   if (subhub.stripeHelper) {
     stripeHelper = subhub.stripeHelper;
->>>>>>> a40821d9
   }
 
   const CLIENT_CAPABILITIES = Object.entries(
