{
  "name": "fxa-auth-server",
  "version": "1.60.0",
  "dependencies": {
    "ass": {
      "version": "1.0.0",
      "from": "git://github.com/jrgm/ass.git#5be99ee7abc9fcf63f9ebcc37b151b9c822146d1",
      "resolved": "git://github.com/jrgm/ass.git#5be99ee7abc9fcf63f9ebcc37b151b9c822146d1",
      "dependencies": {
        "async": {
          "version": "0.9.0",
          "from": "https://registry.npmjs.org/async/-/async-0.9.0.tgz",
          "resolved": "https://registry.npmjs.org/async/-/async-0.9.0.tgz"
        },
        "blanket": {
          "version": "1.1.6",
          "from": "https://registry.npmjs.org/blanket/-/blanket-1.1.6.tgz",
          "resolved": "https://registry.npmjs.org/blanket/-/blanket-1.1.6.tgz",
          "dependencies": {
            "esprima": {
              "version": "1.0.4",
              "from": "https://registry.npmjs.org/esprima/-/esprima-1.0.4.tgz",
              "resolved": "https://registry.npmjs.org/esprima/-/esprima-1.0.4.tgz"
            },
            "falafel": {
              "version": "0.1.6",
              "from": "https://registry.npmjs.org/falafel/-/falafel-0.1.6.tgz",
              "resolved": "https://registry.npmjs.org/falafel/-/falafel-0.1.6.tgz"
            },
            "xtend": {
              "version": "2.1.2",
              "from": "https://registry.npmjs.org/xtend/-/xtend-2.1.2.tgz",
              "resolved": "https://registry.npmjs.org/xtend/-/xtend-2.1.2.tgz",
              "dependencies": {
                "object-keys": {
                  "version": "0.4.0",
                  "from": "https://registry.npmjs.org/object-keys/-/object-keys-0.4.0.tgz",
                  "resolved": "https://registry.npmjs.org/object-keys/-/object-keys-0.4.0.tgz"
                }
              }
            }
          }
        },
        "cheerio": {
          "version": "0.14.0",
          "from": "https://registry.npmjs.org/cheerio/-/cheerio-0.14.0.tgz",
          "resolved": "https://registry.npmjs.org/cheerio/-/cheerio-0.14.0.tgz",
          "dependencies": {
            "htmlparser2": {
              "version": "3.7.3",
              "from": "https://registry.npmjs.org/htmlparser2/-/htmlparser2-3.7.3.tgz",
              "resolved": "https://registry.npmjs.org/htmlparser2/-/htmlparser2-3.7.3.tgz",
              "dependencies": {
                "domhandler": {
                  "version": "2.2.1",
                  "from": "https://registry.npmjs.org/domhandler/-/domhandler-2.2.1.tgz",
                  "resolved": "https://registry.npmjs.org/domhandler/-/domhandler-2.2.1.tgz"
                },
                "domutils": {
                  "version": "1.5.1",
                  "from": "https://registry.npmjs.org/domutils/-/domutils-1.5.1.tgz",
                  "resolved": "https://registry.npmjs.org/domutils/-/domutils-1.5.1.tgz",
                  "dependencies": {
                    "dom-serializer": {
                      "version": "0.1.0",
                      "from": "https://registry.npmjs.org/dom-serializer/-/dom-serializer-0.1.0.tgz",
                      "resolved": "https://registry.npmjs.org/dom-serializer/-/dom-serializer-0.1.0.tgz",
                      "dependencies": {
                        "domelementtype": {
                          "version": "1.1.3",
                          "from": "https://registry.npmjs.org/domelementtype/-/domelementtype-1.1.3.tgz",
                          "resolved": "https://registry.npmjs.org/domelementtype/-/domelementtype-1.1.3.tgz"
                        },
                        "entities": {
                          "version": "1.1.1",
                          "from": "https://registry.npmjs.org/entities/-/entities-1.1.1.tgz",
                          "resolved": "https://registry.npmjs.org/entities/-/entities-1.1.1.tgz"
                        }
                      }
                    }
                  }
                },
                "domelementtype": {
                  "version": "1.3.0",
                  "from": "https://registry.npmjs.org/domelementtype/-/domelementtype-1.3.0.tgz",
                  "resolved": "https://registry.npmjs.org/domelementtype/-/domelementtype-1.3.0.tgz"
                },
                "readable-stream": {
                  "version": "1.1.13",
                  "from": "https://registry.npmjs.org/readable-stream/-/readable-stream-1.1.13.tgz",
                  "resolved": "https://registry.npmjs.org/readable-stream/-/readable-stream-1.1.13.tgz",
                  "dependencies": {
                    "core-util-is": {
                      "version": "1.0.2",
                      "from": "https://registry.npmjs.org/core-util-is/-/core-util-is-1.0.2.tgz",
                      "resolved": "https://registry.npmjs.org/core-util-is/-/core-util-is-1.0.2.tgz"
                    },
                    "isarray": {
                      "version": "0.0.1",
                      "from": "https://registry.npmjs.org/isarray/-/isarray-0.0.1.tgz",
                      "resolved": "https://registry.npmjs.org/isarray/-/isarray-0.0.1.tgz"
                    },
                    "string_decoder": {
                      "version": "0.10.31",
                      "from": "https://registry.npmjs.org/string_decoder/-/string_decoder-0.10.31.tgz",
                      "resolved": "https://registry.npmjs.org/string_decoder/-/string_decoder-0.10.31.tgz"
                    },
                    "inherits": {
                      "version": "2.0.1",
                      "from": "https://registry.npmjs.org/inherits/-/inherits-2.0.1.tgz",
                      "resolved": "https://registry.npmjs.org/inherits/-/inherits-2.0.1.tgz"
                    }
                  }
                }
              }
            },
            "entities": {
              "version": "1.0.0",
              "from": "https://registry.npmjs.org/entities/-/entities-1.0.0.tgz",
              "resolved": "https://registry.npmjs.org/entities/-/entities-1.0.0.tgz"
            },
            "CSSselect": {
              "version": "0.4.1",
              "from": "https://registry.npmjs.org/CSSselect/-/CSSselect-0.4.1.tgz",
              "resolved": "https://registry.npmjs.org/CSSselect/-/CSSselect-0.4.1.tgz",
              "dependencies": {
                "CSSwhat": {
                  "version": "0.4.7",
                  "from": "https://registry.npmjs.org/CSSwhat/-/CSSwhat-0.4.7.tgz",
                  "resolved": "https://registry.npmjs.org/CSSwhat/-/CSSwhat-0.4.7.tgz"
                },
                "domutils": {
                  "version": "1.4.3",
                  "from": "https://registry.npmjs.org/domutils/-/domutils-1.4.3.tgz",
                  "resolved": "https://registry.npmjs.org/domutils/-/domutils-1.4.3.tgz",
                  "dependencies": {
                    "domelementtype": {
                      "version": "1.3.0",
                      "from": "https://registry.npmjs.org/domelementtype/-/domelementtype-1.3.0.tgz",
                      "resolved": "https://registry.npmjs.org/domelementtype/-/domelementtype-1.3.0.tgz"
                    }
                  }
                }
              }
            },
            "lodash": {
              "version": "2.4.2",
              "from": "https://registry.npmjs.org/lodash/-/lodash-2.4.2.tgz",
              "resolved": "https://registry.npmjs.org/lodash/-/lodash-2.4.2.tgz"
            }
          }
        },
        "temp": {
          "version": "0.8.1",
          "from": "https://registry.npmjs.org/temp/-/temp-0.8.1.tgz",
          "resolved": "https://registry.npmjs.org/temp/-/temp-0.8.1.tgz",
          "dependencies": {
            "rimraf": {
              "version": "2.2.8",
              "from": "https://registry.npmjs.org/rimraf/-/rimraf-2.2.8.tgz",
              "resolved": "https://registry.npmjs.org/rimraf/-/rimraf-2.2.8.tgz"
            }
          }
        }
      }
    },
    "aws-sdk": {
      "version": "2.2.10",
      "from": "https://registry.npmjs.org/aws-sdk/-/aws-sdk-2.2.10.tgz",
      "resolved": "https://registry.npmjs.org/aws-sdk/-/aws-sdk-2.2.10.tgz",
      "dependencies": {
        "sax": {
          "version": "0.5.3",
          "from": "https://registry.npmjs.org/sax/-/sax-0.5.3.tgz",
          "resolved": "https://registry.npmjs.org/sax/-/sax-0.5.3.tgz"
        },
        "xml2js": {
          "version": "0.2.8",
          "from": "https://registry.npmjs.org/xml2js/-/xml2js-0.2.8.tgz",
          "resolved": "https://registry.npmjs.org/xml2js/-/xml2js-0.2.8.tgz"
        },
        "xmlbuilder": {
          "version": "0.4.2",
          "from": "https://registry.npmjs.org/xmlbuilder/-/xmlbuilder-0.4.2.tgz",
          "resolved": "https://registry.npmjs.org/xmlbuilder/-/xmlbuilder-0.4.2.tgz"
        }
      }
    },
    "binary-split": {
      "version": "0.1.2",
      "from": "https://registry.npmjs.org/binary-split/-/binary-split-0.1.2.tgz",
      "resolved": "https://registry.npmjs.org/binary-split/-/binary-split-0.1.2.tgz",
      "dependencies": {
        "bops": {
          "version": "0.0.6",
          "from": "https://registry.npmjs.org/bops/-/bops-0.0.6.tgz",
          "resolved": "https://registry.npmjs.org/bops/-/bops-0.0.6.tgz",
          "dependencies": {
            "base64-js": {
              "version": "0.0.2",
              "from": "https://registry.npmjs.org/base64-js/-/base64-js-0.0.2.tgz",
              "resolved": "https://registry.npmjs.org/base64-js/-/base64-js-0.0.2.tgz"
            },
            "to-utf8": {
              "version": "0.0.1",
              "from": "https://registry.npmjs.org/to-utf8/-/to-utf8-0.0.1.tgz",
              "resolved": "https://registry.npmjs.org/to-utf8/-/to-utf8-0.0.1.tgz"
            }
          }
        }
      }
    },
    "bluebird": {
      "version": "2.10.2",
      "from": "https://registry.npmjs.org/bluebird/-/bluebird-2.10.2.tgz",
      "resolved": "https://registry.npmjs.org/bluebird/-/bluebird-2.10.2.tgz"
    },
    "commander": {
      "version": "2.8.1",
      "from": "https://registry.npmjs.org/commander/-/commander-2.8.1.tgz",
      "resolved": "https://registry.npmjs.org/commander/-/commander-2.8.1.tgz",
      "dependencies": {
        "graceful-readlink": {
          "version": "1.0.1",
          "from": "https://registry.npmjs.org/graceful-readlink/-/graceful-readlink-1.0.1.tgz",
          "resolved": "https://registry.npmjs.org/graceful-readlink/-/graceful-readlink-1.0.1.tgz"
        }
      }
    },
    "convict": {
      "version": "1.0.1",
      "from": "https://registry.npmjs.org/convict/-/convict-1.0.1.tgz",
      "resolved": "https://registry.npmjs.org/convict/-/convict-1.0.1.tgz",
      "dependencies": {
        "cjson": {
          "version": "0.3.1",
          "from": "https://registry.npmjs.org/cjson/-/cjson-0.3.1.tgz",
          "resolved": "https://registry.npmjs.org/cjson/-/cjson-0.3.1.tgz",
          "dependencies": {
            "jsonlint": {
              "version": "1.6.0",
              "from": "https://registry.npmjs.org/jsonlint/-/jsonlint-1.6.0.tgz",
              "resolved": "https://registry.npmjs.org/jsonlint/-/jsonlint-1.6.0.tgz",
              "dependencies": {
                "nomnom": {
                  "version": "1.8.1",
                  "from": "https://registry.npmjs.org/nomnom/-/nomnom-1.8.1.tgz",
                  "resolved": "https://registry.npmjs.org/nomnom/-/nomnom-1.8.1.tgz",
                  "dependencies": {
                    "underscore": {
                      "version": "1.6.0",
                      "from": "https://registry.npmjs.org/underscore/-/underscore-1.6.0.tgz",
                      "resolved": "https://registry.npmjs.org/underscore/-/underscore-1.6.0.tgz"
                    },
                    "chalk": {
                      "version": "0.4.0",
                      "from": "https://registry.npmjs.org/chalk/-/chalk-0.4.0.tgz",
                      "resolved": "https://registry.npmjs.org/chalk/-/chalk-0.4.0.tgz",
                      "dependencies": {
                        "has-color": {
                          "version": "0.1.7",
                          "from": "https://registry.npmjs.org/has-color/-/has-color-0.1.7.tgz",
                          "resolved": "https://registry.npmjs.org/has-color/-/has-color-0.1.7.tgz"
                        },
                        "ansi-styles": {
                          "version": "1.0.0",
                          "from": "https://registry.npmjs.org/ansi-styles/-/ansi-styles-1.0.0.tgz",
                          "resolved": "https://registry.npmjs.org/ansi-styles/-/ansi-styles-1.0.0.tgz"
                        },
                        "strip-ansi": {
                          "version": "0.1.1",
                          "from": "https://registry.npmjs.org/strip-ansi/-/strip-ansi-0.1.1.tgz",
                          "resolved": "https://registry.npmjs.org/strip-ansi/-/strip-ansi-0.1.1.tgz"
                        }
                      }
                    }
                  }
                },
                "JSV": {
                  "version": "4.0.2",
                  "from": "https://registry.npmjs.org/JSV/-/JSV-4.0.2.tgz",
                  "resolved": "https://registry.npmjs.org/JSV/-/JSV-4.0.2.tgz"
                }
              }
            }
          }
        },
        "depd": {
          "version": "1.0.1",
          "from": "https://registry.npmjs.org/depd/-/depd-1.0.1.tgz",
          "resolved": "https://registry.npmjs.org/depd/-/depd-1.0.1.tgz"
        },
        "moment": {
          "version": "2.10.6",
          "from": "https://registry.npmjs.org/moment/-/moment-2.10.6.tgz",
          "resolved": "https://registry.npmjs.org/moment/-/moment-2.10.6.tgz"
        },
        "optimist": {
          "version": "0.6.1",
          "from": "https://registry.npmjs.org/optimist/-/optimist-0.6.1.tgz",
          "resolved": "https://registry.npmjs.org/optimist/-/optimist-0.6.1.tgz",
          "dependencies": {
            "wordwrap": {
              "version": "0.0.3",
              "from": "https://registry.npmjs.org/wordwrap/-/wordwrap-0.0.3.tgz",
              "resolved": "https://registry.npmjs.org/wordwrap/-/wordwrap-0.0.3.tgz"
            },
            "minimist": {
              "version": "0.0.10",
              "from": "https://registry.npmjs.org/minimist/-/minimist-0.0.10.tgz",
              "resolved": "https://registry.npmjs.org/minimist/-/minimist-0.0.10.tgz"
            }
          }
        },
        "validator": {
          "version": "3.43.0",
          "from": "https://registry.npmjs.org/validator/-/validator-3.43.0.tgz",
          "resolved": "https://registry.npmjs.org/validator/-/validator-3.43.0.tgz"
        },
        "varify": {
          "version": "0.1.1",
          "from": "https://registry.npmjs.org/varify/-/varify-0.1.1.tgz",
          "resolved": "https://registry.npmjs.org/varify/-/varify-0.1.1.tgz",
          "dependencies": {
            "redeyed": {
              "version": "0.4.4",
              "from": "https://registry.npmjs.org/redeyed/-/redeyed-0.4.4.tgz",
              "resolved": "https://registry.npmjs.org/redeyed/-/redeyed-0.4.4.tgz",
              "dependencies": {
                "esprima": {
                  "version": "1.0.4",
                  "from": "https://registry.npmjs.org/esprima/-/esprima-1.0.4.tgz",
                  "resolved": "https://registry.npmjs.org/esprima/-/esprima-1.0.4.tgz"
                }
              }
            }
          }
        }
      }
    },
    "email-addresses": {
      "version": "2.0.2",
      "from": "https://registry.npmjs.org/email-addresses/-/email-addresses-2.0.2.tgz",
      "resolved": "https://registry.npmjs.org/email-addresses/-/email-addresses-2.0.2.tgz"
    },
    "envc": {
      "version": "2.4.0",
      "from": "https://registry.npmjs.org/envc/-/envc-2.4.0.tgz",
      "resolved": "https://registry.npmjs.org/envc/-/envc-2.4.0.tgz",
      "dependencies": {
        "params": {
          "version": "0.1.1",
          "from": "https://registry.npmjs.org/params/-/params-0.1.1.tgz",
          "resolved": "https://registry.npmjs.org/params/-/params-0.1.1.tgz",
          "dependencies": {
            "type-detect": {
              "version": "0.1.2",
              "from": "https://registry.npmjs.org/type-detect/-/type-detect-0.1.2.tgz",
              "resolved": "https://registry.npmjs.org/type-detect/-/type-detect-0.1.2.tgz"
            }
          }
        }
      }
    },
    "eslint-config-fxa": {
      "version": "1.6.0",
      "from": "https://registry.npmjs.org/eslint-config-fxa/-/eslint-config-fxa-1.6.0.tgz",
      "resolved": "https://registry.npmjs.org/eslint-config-fxa/-/eslint-config-fxa-1.6.0.tgz"
    },
    "fxa-auth-db-mysql": {
      "version": "0.59.0",
      "from": "git+https://github.com/mozilla/fxa-auth-db-mysql.git#a0522c1eda66f9fa92073f4f99959af78dec3490",
      "resolved": "git+https://github.com/mozilla/fxa-auth-db-mysql.git#a0522c1eda66f9fa92073f4f99959af78dec3490",
      "dependencies": {
        "bluebird": {
          "version": "2.1.3",
          "from": "https://registry.npmjs.org/bluebird/-/bluebird-2.1.3.tgz",
          "resolved": "https://registry.npmjs.org/bluebird/-/bluebird-2.1.3.tgz"
        },
        "clone": {
          "version": "0.2.0",
          "from": "https://registry.npmjs.org/clone/-/clone-0.2.0.tgz",
          "resolved": "https://registry.npmjs.org/clone/-/clone-0.2.0.tgz"
        },
        "mysql": {
          "version": "2.10.0",
          "from": "https://registry.npmjs.org/mysql/-/mysql-2.10.0.tgz",
          "resolved": "https://registry.npmjs.org/mysql/-/mysql-2.10.0.tgz",
          "dependencies": {
            "bignumber.js": {
              "version": "2.1.2",
              "from": "https://registry.npmjs.org/bignumber.js/-/bignumber.js-2.1.2.tgz",
              "resolved": "https://registry.npmjs.org/bignumber.js/-/bignumber.js-2.1.2.tgz"
            },
            "readable-stream": {
              "version": "1.1.13",
              "from": "https://registry.npmjs.org/readable-stream/-/readable-stream-1.1.13.tgz",
              "resolved": "https://registry.npmjs.org/readable-stream/-/readable-stream-1.1.13.tgz",
              "dependencies": {
                "core-util-is": {
                  "version": "1.0.2",
                  "from": "https://registry.npmjs.org/core-util-is/-/core-util-is-1.0.2.tgz",
                  "resolved": "https://registry.npmjs.org/core-util-is/-/core-util-is-1.0.2.tgz"
                },
                "isarray": {
                  "version": "0.0.1",
                  "from": "https://registry.npmjs.org/isarray/-/isarray-0.0.1.tgz",
                  "resolved": "https://registry.npmjs.org/isarray/-/isarray-0.0.1.tgz"
                },
                "string_decoder": {
                  "version": "0.10.31",
                  "from": "https://registry.npmjs.org/string_decoder/-/string_decoder-0.10.31.tgz",
                  "resolved": "https://registry.npmjs.org/string_decoder/-/string_decoder-0.10.31.tgz"
                },
                "inherits": {
                  "version": "2.0.1",
                  "from": "https://registry.npmjs.org/inherits/-/inherits-2.0.1.tgz",
                  "resolved": "https://registry.npmjs.org/inherits/-/inherits-2.0.1.tgz"
                }
              }
            }
          }
        },
        "request": {
          "version": "2.53.0",
          "from": "https://registry.npmjs.org/request/-/request-2.53.0.tgz",
          "resolved": "https://registry.npmjs.org/request/-/request-2.53.0.tgz",
          "dependencies": {
            "bl": {
              "version": "0.9.5",
              "from": "https://registry.npmjs.org/bl/-/bl-0.9.5.tgz",
              "resolved": "https://registry.npmjs.org/bl/-/bl-0.9.5.tgz",
              "dependencies": {
                "readable-stream": {
                  "version": "1.0.33",
                  "from": "https://registry.npmjs.org/readable-stream/-/readable-stream-1.0.33.tgz",
                  "resolved": "https://registry.npmjs.org/readable-stream/-/readable-stream-1.0.33.tgz",
                  "dependencies": {
                    "core-util-is": {
                      "version": "1.0.2",
                      "from": "https://registry.npmjs.org/core-util-is/-/core-util-is-1.0.2.tgz",
                      "resolved": "https://registry.npmjs.org/core-util-is/-/core-util-is-1.0.2.tgz"
                    },
                    "isarray": {
                      "version": "0.0.1",
                      "from": "https://registry.npmjs.org/isarray/-/isarray-0.0.1.tgz",
                      "resolved": "https://registry.npmjs.org/isarray/-/isarray-0.0.1.tgz"
                    },
                    "string_decoder": {
                      "version": "0.10.31",
                      "from": "https://registry.npmjs.org/string_decoder/-/string_decoder-0.10.31.tgz",
                      "resolved": "https://registry.npmjs.org/string_decoder/-/string_decoder-0.10.31.tgz"
                    },
                    "inherits": {
                      "version": "2.0.1",
                      "from": "https://registry.npmjs.org/inherits/-/inherits-2.0.1.tgz",
                      "resolved": "https://registry.npmjs.org/inherits/-/inherits-2.0.1.tgz"
                    }
                  }
                }
              }
            },
            "caseless": {
              "version": "0.9.0",
              "from": "https://registry.npmjs.org/caseless/-/caseless-0.9.0.tgz",
              "resolved": "https://registry.npmjs.org/caseless/-/caseless-0.9.0.tgz"
            },
            "forever-agent": {
              "version": "0.5.2",
              "from": "https://registry.npmjs.org/forever-agent/-/forever-agent-0.5.2.tgz",
              "resolved": "https://registry.npmjs.org/forever-agent/-/forever-agent-0.5.2.tgz"
            },
            "form-data": {
              "version": "0.2.0",
              "from": "https://registry.npmjs.org/form-data/-/form-data-0.2.0.tgz",
              "resolved": "https://registry.npmjs.org/form-data/-/form-data-0.2.0.tgz",
              "dependencies": {
                "async": {
                  "version": "0.9.2",
                  "from": "https://registry.npmjs.org/async/-/async-0.9.2.tgz",
                  "resolved": "https://registry.npmjs.org/async/-/async-0.9.2.tgz"
                }
              }
            },
            "json-stringify-safe": {
              "version": "5.0.1",
              "from": "https://registry.npmjs.org/json-stringify-safe/-/json-stringify-safe-5.0.1.tgz",
              "resolved": "https://registry.npmjs.org/json-stringify-safe/-/json-stringify-safe-5.0.1.tgz"
            },
            "mime-types": {
              "version": "2.0.14",
              "from": "https://registry.npmjs.org/mime-types/-/mime-types-2.0.14.tgz",
              "resolved": "https://registry.npmjs.org/mime-types/-/mime-types-2.0.14.tgz",
              "dependencies": {
                "mime-db": {
                  "version": "1.12.0",
                  "from": "https://registry.npmjs.org/mime-db/-/mime-db-1.12.0.tgz",
                  "resolved": "https://registry.npmjs.org/mime-db/-/mime-db-1.12.0.tgz"
                }
              }
            },
            "node-uuid": {
              "version": "1.4.7",
              "from": "https://registry.npmjs.org/node-uuid/-/node-uuid-1.4.7.tgz",
              "resolved": "https://registry.npmjs.org/node-uuid/-/node-uuid-1.4.7.tgz"
            },
            "qs": {
              "version": "2.3.3",
              "from": "https://registry.npmjs.org/qs/-/qs-2.3.3.tgz",
              "resolved": "https://registry.npmjs.org/qs/-/qs-2.3.3.tgz"
            },
            "tunnel-agent": {
              "version": "0.4.2",
              "from": "https://registry.npmjs.org/tunnel-agent/-/tunnel-agent-0.4.2.tgz",
              "resolved": "https://registry.npmjs.org/tunnel-agent/-/tunnel-agent-0.4.2.tgz"
            },
            "tough-cookie": {
              "version": "2.2.1",
              "from": "https://registry.npmjs.org/tough-cookie/-/tough-cookie-2.2.1.tgz",
              "resolved": "https://registry.npmjs.org/tough-cookie/-/tough-cookie-2.2.1.tgz"
            },
            "http-signature": {
              "version": "0.10.1",
              "from": "https://registry.npmjs.org/http-signature/-/http-signature-0.10.1.tgz",
              "resolved": "https://registry.npmjs.org/http-signature/-/http-signature-0.10.1.tgz",
              "dependencies": {
                "assert-plus": {
                  "version": "0.1.5",
                  "from": "https://registry.npmjs.org/assert-plus/-/assert-plus-0.1.5.tgz",
                  "resolved": "https://registry.npmjs.org/assert-plus/-/assert-plus-0.1.5.tgz"
                },
                "asn1": {
                  "version": "0.1.11",
                  "from": "https://registry.npmjs.org/asn1/-/asn1-0.1.11.tgz",
                  "resolved": "https://registry.npmjs.org/asn1/-/asn1-0.1.11.tgz"
                },
                "ctype": {
                  "version": "0.5.3",
                  "from": "https://registry.npmjs.org/ctype/-/ctype-0.5.3.tgz",
                  "resolved": "https://registry.npmjs.org/ctype/-/ctype-0.5.3.tgz"
                }
              }
            },
            "oauth-sign": {
              "version": "0.6.0",
              "from": "https://registry.npmjs.org/oauth-sign/-/oauth-sign-0.6.0.tgz",
              "resolved": "https://registry.npmjs.org/oauth-sign/-/oauth-sign-0.6.0.tgz"
            },
            "aws-sign2": {
              "version": "0.5.0",
              "from": "https://registry.npmjs.org/aws-sign2/-/aws-sign2-0.5.0.tgz",
              "resolved": "https://registry.npmjs.org/aws-sign2/-/aws-sign2-0.5.0.tgz"
            },
            "stringstream": {
              "version": "0.0.5",
              "from": "https://registry.npmjs.org/stringstream/-/stringstream-0.0.5.tgz",
              "resolved": "https://registry.npmjs.org/stringstream/-/stringstream-0.0.5.tgz"
            },
            "combined-stream": {
              "version": "0.0.7",
              "from": "https://registry.npmjs.org/combined-stream/-/combined-stream-0.0.7.tgz",
              "resolved": "https://registry.npmjs.org/combined-stream/-/combined-stream-0.0.7.tgz",
              "dependencies": {
                "delayed-stream": {
                  "version": "0.0.5",
                  "from": "https://registry.npmjs.org/delayed-stream/-/delayed-stream-0.0.5.tgz",
                  "resolved": "https://registry.npmjs.org/delayed-stream/-/delayed-stream-0.0.5.tgz"
                }
              }
            },
            "isstream": {
              "version": "0.1.2",
              "from": "https://registry.npmjs.org/isstream/-/isstream-0.1.2.tgz",
              "resolved": "https://registry.npmjs.org/isstream/-/isstream-0.1.2.tgz"
            }
          }
        },
        "restify": {
          "version": "4.0.3",
          "from": "https://registry.npmjs.org/restify/-/restify-4.0.3.tgz",
          "resolved": "https://registry.npmjs.org/restify/-/restify-4.0.3.tgz",
          "dependencies": {
            "assert-plus": {
              "version": "0.1.5",
              "from": "https://registry.npmjs.org/assert-plus/-/assert-plus-0.1.5.tgz",
              "resolved": "https://registry.npmjs.org/assert-plus/-/assert-plus-0.1.5.tgz"
            },
            "backoff": {
              "version": "2.4.1",
              "from": "https://registry.npmjs.org/backoff/-/backoff-2.4.1.tgz",
              "resolved": "https://registry.npmjs.org/backoff/-/backoff-2.4.1.tgz",
              "dependencies": {
                "precond": {
                  "version": "0.2.3",
                  "from": "https://registry.npmjs.org/precond/-/precond-0.2.3.tgz",
                  "resolved": "https://registry.npmjs.org/precond/-/precond-0.2.3.tgz"
                }
              }
            },
            "bunyan": {
              "version": "1.6.0",
              "from": "https://registry.npmjs.org/bunyan/-/bunyan-1.6.0.tgz",
              "resolved": "https://registry.npmjs.org/bunyan/-/bunyan-1.6.0.tgz",
              "dependencies": {
                "mv": {
                  "version": "2.1.1",
                  "from": "https://registry.npmjs.org/mv/-/mv-2.1.1.tgz",
                  "resolved": "https://registry.npmjs.org/mv/-/mv-2.1.1.tgz",
                  "dependencies": {
                    "mkdirp": {
                      "version": "0.5.1",
                      "from": "https://registry.npmjs.org/mkdirp/-/mkdirp-0.5.1.tgz",
                      "resolved": "https://registry.npmjs.org/mkdirp/-/mkdirp-0.5.1.tgz",
                      "dependencies": {
                        "minimist": {
                          "version": "0.0.8",
                          "from": "https://registry.npmjs.org/minimist/-/minimist-0.0.8.tgz",
                          "resolved": "https://registry.npmjs.org/minimist/-/minimist-0.0.8.tgz"
                        }
                      }
                    },
                    "ncp": {
                      "version": "2.0.0",
                      "from": "https://registry.npmjs.org/ncp/-/ncp-2.0.0.tgz",
                      "resolved": "https://registry.npmjs.org/ncp/-/ncp-2.0.0.tgz"
                    },
                    "rimraf": {
                      "version": "2.4.5",
                      "from": "https://registry.npmjs.org/rimraf/-/rimraf-2.4.5.tgz",
                      "resolved": "https://registry.npmjs.org/rimraf/-/rimraf-2.4.5.tgz",
                      "dependencies": {
                        "glob": {
                          "version": "6.0.4",
                          "from": "https://registry.npmjs.org/glob/-/glob-6.0.4.tgz",
                          "resolved": "https://registry.npmjs.org/glob/-/glob-6.0.4.tgz",
                          "dependencies": {
                            "inflight": {
                              "version": "1.0.4",
                              "from": "https://registry.npmjs.org/inflight/-/inflight-1.0.4.tgz",
                              "resolved": "https://registry.npmjs.org/inflight/-/inflight-1.0.4.tgz",
                              "dependencies": {
                                "wrappy": {
                                  "version": "1.0.1",
                                  "from": "https://registry.npmjs.org/wrappy/-/wrappy-1.0.1.tgz",
                                  "resolved": "https://registry.npmjs.org/wrappy/-/wrappy-1.0.1.tgz"
                                }
                              }
                            },
                            "inherits": {
                              "version": "2.0.1",
                              "from": "https://registry.npmjs.org/inherits/-/inherits-2.0.1.tgz",
                              "resolved": "https://registry.npmjs.org/inherits/-/inherits-2.0.1.tgz"
                            },
                            "minimatch": {
                              "version": "3.0.0",
                              "from": "https://registry.npmjs.org/minimatch/-/minimatch-3.0.0.tgz",
                              "resolved": "https://registry.npmjs.org/minimatch/-/minimatch-3.0.0.tgz",
                              "dependencies": {
                                "brace-expansion": {
                                  "version": "1.1.3",
                                  "from": "https://registry.npmjs.org/brace-expansion/-/brace-expansion-1.1.3.tgz",
                                  "resolved": "https://registry.npmjs.org/brace-expansion/-/brace-expansion-1.1.3.tgz",
                                  "dependencies": {
                                    "balanced-match": {
                                      "version": "0.3.0",
                                      "from": "https://registry.npmjs.org/balanced-match/-/balanced-match-0.3.0.tgz",
                                      "resolved": "https://registry.npmjs.org/balanced-match/-/balanced-match-0.3.0.tgz"
                                    },
                                    "concat-map": {
                                      "version": "0.0.1",
                                      "from": "https://registry.npmjs.org/concat-map/-/concat-map-0.0.1.tgz",
                                      "resolved": "https://registry.npmjs.org/concat-map/-/concat-map-0.0.1.tgz"
                                    }
                                  }
                                }
                              }
                            },
                            "path-is-absolute": {
                              "version": "1.0.0",
                              "from": "https://registry.npmjs.org/path-is-absolute/-/path-is-absolute-1.0.0.tgz",
                              "resolved": "https://registry.npmjs.org/path-is-absolute/-/path-is-absolute-1.0.0.tgz"
                            }
                          }
                        }
                      }
                    }
                  }
                },
                "safe-json-stringify": {
                  "version": "1.0.3",
                  "from": "https://registry.npmjs.org/safe-json-stringify/-/safe-json-stringify-1.0.3.tgz",
                  "resolved": "https://registry.npmjs.org/safe-json-stringify/-/safe-json-stringify-1.0.3.tgz"
                },
                "moment": {
                  "version": "2.11.2",
                  "from": "https://registry.npmjs.org/moment/-/moment-2.11.2.tgz",
                  "resolved": "https://registry.npmjs.org/moment/-/moment-2.11.2.tgz"
                }
              }
            },
            "csv": {
              "version": "0.4.6",
              "from": "https://registry.npmjs.org/csv/-/csv-0.4.6.tgz",
              "resolved": "https://registry.npmjs.org/csv/-/csv-0.4.6.tgz",
              "dependencies": {
                "csv-generate": {
                  "version": "0.0.6",
                  "from": "https://registry.npmjs.org/csv-generate/-/csv-generate-0.0.6.tgz",
                  "resolved": "https://registry.npmjs.org/csv-generate/-/csv-generate-0.0.6.tgz"
                },
                "csv-parse": {
                  "version": "1.0.1",
                  "from": "https://registry.npmjs.org/csv-parse/-/csv-parse-1.0.1.tgz",
                  "resolved": "https://registry.npmjs.org/csv-parse/-/csv-parse-1.0.1.tgz"
                },
                "stream-transform": {
                  "version": "0.1.1",
                  "from": "https://registry.npmjs.org/stream-transform/-/stream-transform-0.1.1.tgz",
                  "resolved": "https://registry.npmjs.org/stream-transform/-/stream-transform-0.1.1.tgz"
                },
                "csv-stringify": {
                  "version": "0.0.8",
                  "from": "https://registry.npmjs.org/csv-stringify/-/csv-stringify-0.0.8.tgz",
                  "resolved": "https://registry.npmjs.org/csv-stringify/-/csv-stringify-0.0.8.tgz"
                }
              }
            },
            "escape-regexp-component": {
              "version": "1.0.2",
              "from": "https://registry.npmjs.org/escape-regexp-component/-/escape-regexp-component-1.0.2.tgz",
              "resolved": "https://registry.npmjs.org/escape-regexp-component/-/escape-regexp-component-1.0.2.tgz"
            },
            "formidable": {
              "version": "1.0.17",
              "from": "https://registry.npmjs.org/formidable/-/formidable-1.0.17.tgz",
              "resolved": "https://registry.npmjs.org/formidable/-/formidable-1.0.17.tgz"
            },
            "http-signature": {
              "version": "0.11.0",
              "from": "https://registry.npmjs.org/http-signature/-/http-signature-0.11.0.tgz",
              "resolved": "https://registry.npmjs.org/http-signature/-/http-signature-0.11.0.tgz",
              "dependencies": {
                "asn1": {
                  "version": "0.1.11",
                  "from": "https://registry.npmjs.org/asn1/-/asn1-0.1.11.tgz",
                  "resolved": "https://registry.npmjs.org/asn1/-/asn1-0.1.11.tgz"
                },
                "ctype": {
                  "version": "0.5.3",
                  "from": "https://registry.npmjs.org/ctype/-/ctype-0.5.3.tgz",
                  "resolved": "https://registry.npmjs.org/ctype/-/ctype-0.5.3.tgz"
                }
              }
            },
            "keep-alive-agent": {
              "version": "0.0.1",
              "from": "https://registry.npmjs.org/keep-alive-agent/-/keep-alive-agent-0.0.1.tgz",
              "resolved": "https://registry.npmjs.org/keep-alive-agent/-/keep-alive-agent-0.0.1.tgz"
            },
            "lru-cache": {
              "version": "2.7.3",
              "from": "https://registry.npmjs.org/lru-cache/-/lru-cache-2.7.3.tgz",
              "resolved": "https://registry.npmjs.org/lru-cache/-/lru-cache-2.7.3.tgz"
            },
            "mime": {
              "version": "1.3.4",
              "from": "https://registry.npmjs.org/mime/-/mime-1.3.4.tgz",
              "resolved": "https://registry.npmjs.org/mime/-/mime-1.3.4.tgz"
            },
            "negotiator": {
              "version": "0.5.3",
              "from": "https://registry.npmjs.org/negotiator/-/negotiator-0.5.3.tgz",
              "resolved": "https://registry.npmjs.org/negotiator/-/negotiator-0.5.3.tgz"
            },
            "node-uuid": {
              "version": "1.4.7",
              "from": "https://registry.npmjs.org/node-uuid/-/node-uuid-1.4.7.tgz",
              "resolved": "https://registry.npmjs.org/node-uuid/-/node-uuid-1.4.7.tgz"
            },
            "once": {
              "version": "1.3.3",
              "from": "https://registry.npmjs.org/once/-/once-1.3.3.tgz",
              "resolved": "https://registry.npmjs.org/once/-/once-1.3.3.tgz",
              "dependencies": {
                "wrappy": {
                  "version": "1.0.1",
                  "from": "https://registry.npmjs.org/wrappy/-/wrappy-1.0.1.tgz",
                  "resolved": "https://registry.npmjs.org/wrappy/-/wrappy-1.0.1.tgz"
                }
              }
            },
            "qs": {
              "version": "3.1.0",
              "from": "https://registry.npmjs.org/qs/-/qs-3.1.0.tgz",
              "resolved": "https://registry.npmjs.org/qs/-/qs-3.1.0.tgz"
            },
            "semver": {
              "version": "4.3.6",
              "from": "https://registry.npmjs.org/semver/-/semver-4.3.6.tgz",
              "resolved": "https://registry.npmjs.org/semver/-/semver-4.3.6.tgz"
            },
            "spdy": {
              "version": "1.32.5",
              "from": "https://registry.npmjs.org/spdy/-/spdy-1.32.5.tgz",
              "resolved": "https://registry.npmjs.org/spdy/-/spdy-1.32.5.tgz"
            },
            "tunnel-agent": {
              "version": "0.4.2",
              "from": "https://registry.npmjs.org/tunnel-agent/-/tunnel-agent-0.4.2.tgz",
              "resolved": "https://registry.npmjs.org/tunnel-agent/-/tunnel-agent-0.4.2.tgz"
            },
            "vasync": {
              "version": "1.6.3",
              "from": "https://registry.npmjs.org/vasync/-/vasync-1.6.3.tgz",
              "resolved": "https://registry.npmjs.org/vasync/-/vasync-1.6.3.tgz",
              "dependencies": {
                "verror": {
                  "version": "1.6.0",
                  "from": "https://registry.npmjs.org/verror/-/verror-1.6.0.tgz",
                  "resolved": "https://registry.npmjs.org/verror/-/verror-1.6.0.tgz",
                  "dependencies": {
                    "extsprintf": {
                      "version": "1.2.0",
                      "from": "https://registry.npmjs.org/extsprintf/-/extsprintf-1.2.0.tgz",
                      "resolved": "https://registry.npmjs.org/extsprintf/-/extsprintf-1.2.0.tgz"
                    }
                  }
                }
              }
            },
            "verror": {
              "version": "1.6.1",
              "from": "https://registry.npmjs.org/verror/-/verror-1.6.1.tgz",
              "resolved": "https://registry.npmjs.org/verror/-/verror-1.6.1.tgz",
              "dependencies": {
                "core-util-is": {
                  "version": "1.0.2",
                  "from": "https://registry.npmjs.org/core-util-is/-/core-util-is-1.0.2.tgz",
                  "resolved": "https://registry.npmjs.org/core-util-is/-/core-util-is-1.0.2.tgz"
                },
                "extsprintf": {
                  "version": "1.2.0",
                  "from": "https://registry.npmjs.org/extsprintf/-/extsprintf-1.2.0.tgz",
                  "resolved": "https://registry.npmjs.org/extsprintf/-/extsprintf-1.2.0.tgz"
                }
              }
            },
            "dtrace-provider": {
              "version": "0.6.0",
              "from": "https://registry.npmjs.org/dtrace-provider/-/dtrace-provider-0.6.0.tgz",
              "resolved": "https://registry.npmjs.org/dtrace-provider/-/dtrace-provider-0.6.0.tgz",
              "dependencies": {
                "nan": {
                  "version": "2.2.0",
                  "from": "https://registry.npmjs.org/nan/-/nan-2.2.0.tgz",
                  "resolved": "https://registry.npmjs.org/nan/-/nan-2.2.0.tgz"
                }
              }
            }
          }
        }
      }
    },
    "fxa-auth-mailer": {
      "version": "1.0.8",
<<<<<<< HEAD
      "from": "git+https://github.com/mozilla/fxa-auth-mailer.git#83d97f32500c846a3cbfb188550463b4969ca836",
      "resolved": "git+https://github.com/mozilla/fxa-auth-mailer.git#83d97f32500c846a3cbfb188550463b4969ca836",
=======
      "from": "git+https://github.com/mozilla/fxa-auth-mailer.git#t1.57.1-fixes",
      "resolved": "git+https://github.com/mozilla/fxa-auth-mailer.git#25d4aee2c07565cbb594dc0bc66d3ee86c8fc02f",
>>>>>>> e339bca2
      "dependencies": {
        "bluebird": {
          "version": "2.9.34",
          "from": "https://registry.npmjs.org/bluebird/-/bluebird-2.9.34.tgz",
          "resolved": "https://registry.npmjs.org/bluebird/-/bluebird-2.9.34.tgz"
        },
        "convict": {
          "version": "1.0.2",
          "from": "https://registry.npmjs.org/convict/-/convict-1.0.2.tgz",
          "resolved": "https://registry.npmjs.org/convict/-/convict-1.0.2.tgz",
          "dependencies": {
            "cjson": {
              "version": "0.3.2",
              "from": "https://registry.npmjs.org/cjson/-/cjson-0.3.2.tgz",
              "resolved": "https://registry.npmjs.org/cjson/-/cjson-0.3.2.tgz",
              "dependencies": {
                "json-parse-helpfulerror": {
                  "version": "1.0.3",
                  "from": "https://registry.npmjs.org/json-parse-helpfulerror/-/json-parse-helpfulerror-1.0.3.tgz",
                  "resolved": "https://registry.npmjs.org/json-parse-helpfulerror/-/json-parse-helpfulerror-1.0.3.tgz",
                  "dependencies": {
                    "jju": {
                      "version": "1.2.1",
                      "from": "https://registry.npmjs.org/jju/-/jju-1.2.1.tgz",
                      "resolved": "https://registry.npmjs.org/jju/-/jju-1.2.1.tgz"
                    }
                  }
                }
              }
            },
            "depd": {
              "version": "1.1.0",
              "from": "https://registry.npmjs.org/depd/-/depd-1.1.0.tgz",
              "resolved": "https://registry.npmjs.org/depd/-/depd-1.1.0.tgz"
            },
            "moment": {
              "version": "2.10.6",
              "from": "https://registry.npmjs.org/moment/-/moment-2.10.6.tgz",
              "resolved": "https://registry.npmjs.org/moment/-/moment-2.10.6.tgz"
            },
            "optimist": {
              "version": "0.6.1",
              "from": "https://registry.npmjs.org/optimist/-/optimist-0.6.1.tgz",
              "resolved": "https://registry.npmjs.org/optimist/-/optimist-0.6.1.tgz",
              "dependencies": {
                "wordwrap": {
                  "version": "0.0.3",
                  "from": "https://registry.npmjs.org/wordwrap/-/wordwrap-0.0.3.tgz",
                  "resolved": "https://registry.npmjs.org/wordwrap/-/wordwrap-0.0.3.tgz"
                },
                "minimist": {
                  "version": "0.0.10",
                  "from": "https://registry.npmjs.org/minimist/-/minimist-0.0.10.tgz",
                  "resolved": "https://registry.npmjs.org/minimist/-/minimist-0.0.10.tgz"
                }
              }
            },
            "validator": {
              "version": "4.0.5",
              "from": "https://registry.npmjs.org/validator/-/validator-4.0.5.tgz",
              "resolved": "https://registry.npmjs.org/validator/-/validator-4.0.5.tgz"
            },
            "varify": {
              "version": "0.1.1",
              "from": "https://registry.npmjs.org/varify/-/varify-0.1.1.tgz",
              "resolved": "https://registry.npmjs.org/varify/-/varify-0.1.1.tgz",
              "dependencies": {
                "redeyed": {
                  "version": "0.4.4",
                  "from": "https://registry.npmjs.org/redeyed/-/redeyed-0.4.4.tgz",
                  "resolved": "https://registry.npmjs.org/redeyed/-/redeyed-0.4.4.tgz",
                  "dependencies": {
                    "esprima": {
                      "version": "1.0.4",
                      "from": "https://registry.npmjs.org/esprima/-/esprima-1.0.4.tgz",
                      "resolved": "https://registry.npmjs.org/esprima/-/esprima-1.0.4.tgz"
                    }
                  }
                }
              }
            }
          }
        },
        "fxa-content-server-l10n": {
          "version": "0.0.0",
<<<<<<< HEAD
          "from": "git://github.com/mozilla/fxa-content-server-l10n.git#b61acfa33bc05ceef647abd39b3fdb1a8274f2e4",
          "resolved": "git://github.com/mozilla/fxa-content-server-l10n.git#b61acfa33bc05ceef647abd39b3fdb1a8274f2e4"
=======
          "from": "git://github.com/mozilla/fxa-content-server-l10n.git#4b2a28f54aafb3df53b157323cbe55d1748a55f6",
          "resolved": "git://github.com/mozilla/fxa-content-server-l10n.git#4b2a28f54aafb3df53b157323cbe55d1748a55f6"
>>>>>>> e339bca2
        },
        "grunt-nunjucks-2-html": {
          "version": "0.3.4",
          "from": "git://github.com/vitkarpov/grunt-nunjucks-2-html.git#1900f91a756b2eaf900b20ca7a28b10267ca55ba",
          "resolved": "git://github.com/vitkarpov/grunt-nunjucks-2-html.git#1900f91a756b2eaf900b20ca7a28b10267ca55ba",
          "dependencies": {
            "async": {
              "version": "1.5.2",
              "from": "https://registry.npmjs.org/async/-/async-1.5.2.tgz",
              "resolved": "https://registry.npmjs.org/async/-/async-1.5.2.tgz"
            },
            "nunjucks": {
              "version": "2.3.0",
              "from": "https://registry.npmjs.org/nunjucks/-/nunjucks-2.3.0.tgz",
              "resolved": "https://registry.npmjs.org/nunjucks/-/nunjucks-2.3.0.tgz",
              "dependencies": {
                "asap": {
                  "version": "2.0.3",
                  "from": "https://registry.npmjs.org/asap/-/asap-2.0.3.tgz",
                  "resolved": "https://registry.npmjs.org/asap/-/asap-2.0.3.tgz"
                },
                "chokidar": {
                  "version": "1.4.2",
                  "from": "https://registry.npmjs.org/chokidar/-/chokidar-1.4.2.tgz",
                  "resolved": "https://registry.npmjs.org/chokidar/-/chokidar-1.4.2.tgz",
                  "dependencies": {
                    "anymatch": {
                      "version": "1.3.0",
                      "from": "https://registry.npmjs.org/anymatch/-/anymatch-1.3.0.tgz",
                      "resolved": "https://registry.npmjs.org/anymatch/-/anymatch-1.3.0.tgz",
                      "dependencies": {
                        "arrify": {
                          "version": "1.0.1",
                          "from": "https://registry.npmjs.org/arrify/-/arrify-1.0.1.tgz",
                          "resolved": "https://registry.npmjs.org/arrify/-/arrify-1.0.1.tgz"
                        },
                        "micromatch": {
                          "version": "2.3.7",
                          "from": "https://registry.npmjs.org/micromatch/-/micromatch-2.3.7.tgz",
                          "resolved": "https://registry.npmjs.org/micromatch/-/micromatch-2.3.7.tgz",
                          "dependencies": {
                            "arr-diff": {
                              "version": "2.0.0",
                              "from": "https://registry.npmjs.org/arr-diff/-/arr-diff-2.0.0.tgz",
                              "resolved": "https://registry.npmjs.org/arr-diff/-/arr-diff-2.0.0.tgz",
                              "dependencies": {
                                "arr-flatten": {
                                  "version": "1.0.1",
                                  "from": "https://registry.npmjs.org/arr-flatten/-/arr-flatten-1.0.1.tgz",
                                  "resolved": "https://registry.npmjs.org/arr-flatten/-/arr-flatten-1.0.1.tgz"
                                }
                              }
                            },
                            "array-unique": {
                              "version": "0.2.1",
                              "from": "https://registry.npmjs.org/array-unique/-/array-unique-0.2.1.tgz",
                              "resolved": "https://registry.npmjs.org/array-unique/-/array-unique-0.2.1.tgz"
                            },
                            "braces": {
                              "version": "1.8.3",
                              "from": "https://registry.npmjs.org/braces/-/braces-1.8.3.tgz",
                              "resolved": "https://registry.npmjs.org/braces/-/braces-1.8.3.tgz",
                              "dependencies": {
                                "expand-range": {
                                  "version": "1.8.1",
                                  "from": "https://registry.npmjs.org/expand-range/-/expand-range-1.8.1.tgz",
                                  "resolved": "https://registry.npmjs.org/expand-range/-/expand-range-1.8.1.tgz",
                                  "dependencies": {
                                    "fill-range": {
                                      "version": "2.2.3",
                                      "from": "https://registry.npmjs.org/fill-range/-/fill-range-2.2.3.tgz",
                                      "resolved": "https://registry.npmjs.org/fill-range/-/fill-range-2.2.3.tgz",
                                      "dependencies": {
                                        "is-number": {
                                          "version": "2.1.0",
                                          "from": "https://registry.npmjs.org/is-number/-/is-number-2.1.0.tgz",
                                          "resolved": "https://registry.npmjs.org/is-number/-/is-number-2.1.0.tgz"
                                        },
                                        "isobject": {
                                          "version": "2.0.0",
                                          "from": "https://registry.npmjs.org/isobject/-/isobject-2.0.0.tgz",
                                          "resolved": "https://registry.npmjs.org/isobject/-/isobject-2.0.0.tgz",
                                          "dependencies": {
                                            "isarray": {
                                              "version": "0.0.1",
                                              "from": "https://registry.npmjs.org/isarray/-/isarray-0.0.1.tgz",
                                              "resolved": "https://registry.npmjs.org/isarray/-/isarray-0.0.1.tgz"
                                            }
                                          }
                                        },
                                        "randomatic": {
                                          "version": "1.1.5",
                                          "from": "https://registry.npmjs.org/randomatic/-/randomatic-1.1.5.tgz",
                                          "resolved": "https://registry.npmjs.org/randomatic/-/randomatic-1.1.5.tgz"
                                        },
                                        "repeat-string": {
                                          "version": "1.5.2",
                                          "from": "https://registry.npmjs.org/repeat-string/-/repeat-string-1.5.2.tgz",
                                          "resolved": "https://registry.npmjs.org/repeat-string/-/repeat-string-1.5.2.tgz"
                                        }
                                      }
                                    }
                                  }
                                },
                                "preserve": {
                                  "version": "0.2.0",
                                  "from": "https://registry.npmjs.org/preserve/-/preserve-0.2.0.tgz",
                                  "resolved": "https://registry.npmjs.org/preserve/-/preserve-0.2.0.tgz"
                                },
                                "repeat-element": {
                                  "version": "1.1.2",
                                  "from": "https://registry.npmjs.org/repeat-element/-/repeat-element-1.1.2.tgz",
                                  "resolved": "https://registry.npmjs.org/repeat-element/-/repeat-element-1.1.2.tgz"
                                }
                              }
                            },
                            "expand-brackets": {
                              "version": "0.1.4",
                              "from": "https://registry.npmjs.org/expand-brackets/-/expand-brackets-0.1.4.tgz",
                              "resolved": "https://registry.npmjs.org/expand-brackets/-/expand-brackets-0.1.4.tgz"
                            },
                            "extglob": {
                              "version": "0.3.2",
                              "from": "https://registry.npmjs.org/extglob/-/extglob-0.3.2.tgz",
                              "resolved": "https://registry.npmjs.org/extglob/-/extglob-0.3.2.tgz"
                            },
                            "filename-regex": {
                              "version": "2.0.0",
                              "from": "https://registry.npmjs.org/filename-regex/-/filename-regex-2.0.0.tgz",
                              "resolved": "https://registry.npmjs.org/filename-regex/-/filename-regex-2.0.0.tgz"
                            },
                            "is-extglob": {
                              "version": "1.0.0",
                              "from": "https://registry.npmjs.org/is-extglob/-/is-extglob-1.0.0.tgz",
                              "resolved": "https://registry.npmjs.org/is-extglob/-/is-extglob-1.0.0.tgz"
                            },
                            "kind-of": {
                              "version": "3.0.2",
                              "from": "https://registry.npmjs.org/kind-of/-/kind-of-3.0.2.tgz",
                              "resolved": "https://registry.npmjs.org/kind-of/-/kind-of-3.0.2.tgz",
                              "dependencies": {
                                "is-buffer": {
                                  "version": "1.1.2",
                                  "from": "https://registry.npmjs.org/is-buffer/-/is-buffer-1.1.2.tgz",
                                  "resolved": "https://registry.npmjs.org/is-buffer/-/is-buffer-1.1.2.tgz"
                                }
                              }
                            },
                            "normalize-path": {
                              "version": "2.0.1",
                              "from": "https://registry.npmjs.org/normalize-path/-/normalize-path-2.0.1.tgz",
                              "resolved": "https://registry.npmjs.org/normalize-path/-/normalize-path-2.0.1.tgz"
                            },
                            "object.omit": {
                              "version": "2.0.0",
                              "from": "https://registry.npmjs.org/object.omit/-/object.omit-2.0.0.tgz",
                              "resolved": "https://registry.npmjs.org/object.omit/-/object.omit-2.0.0.tgz",
                              "dependencies": {
                                "for-own": {
                                  "version": "0.1.3",
                                  "from": "https://registry.npmjs.org/for-own/-/for-own-0.1.3.tgz",
                                  "resolved": "https://registry.npmjs.org/for-own/-/for-own-0.1.3.tgz",
                                  "dependencies": {
                                    "for-in": {
                                      "version": "0.1.4",
                                      "from": "https://registry.npmjs.org/for-in/-/for-in-0.1.4.tgz",
                                      "resolved": "https://registry.npmjs.org/for-in/-/for-in-0.1.4.tgz"
                                    }
                                  }
                                },
                                "is-extendable": {
                                  "version": "0.1.1",
                                  "from": "https://registry.npmjs.org/is-extendable/-/is-extendable-0.1.1.tgz",
                                  "resolved": "https://registry.npmjs.org/is-extendable/-/is-extendable-0.1.1.tgz"
                                }
                              }
                            },
                            "parse-glob": {
                              "version": "3.0.4",
                              "from": "https://registry.npmjs.org/parse-glob/-/parse-glob-3.0.4.tgz",
                              "resolved": "https://registry.npmjs.org/parse-glob/-/parse-glob-3.0.4.tgz",
                              "dependencies": {
                                "glob-base": {
                                  "version": "0.3.0",
                                  "from": "https://registry.npmjs.org/glob-base/-/glob-base-0.3.0.tgz",
                                  "resolved": "https://registry.npmjs.org/glob-base/-/glob-base-0.3.0.tgz"
                                },
                                "is-dotfile": {
                                  "version": "1.0.2",
                                  "from": "https://registry.npmjs.org/is-dotfile/-/is-dotfile-1.0.2.tgz",
                                  "resolved": "https://registry.npmjs.org/is-dotfile/-/is-dotfile-1.0.2.tgz"
                                }
                              }
                            },
                            "regex-cache": {
                              "version": "0.4.2",
                              "from": "https://registry.npmjs.org/regex-cache/-/regex-cache-0.4.2.tgz",
                              "resolved": "https://registry.npmjs.org/regex-cache/-/regex-cache-0.4.2.tgz",
                              "dependencies": {
                                "is-equal-shallow": {
                                  "version": "0.1.3",
                                  "from": "https://registry.npmjs.org/is-equal-shallow/-/is-equal-shallow-0.1.3.tgz",
                                  "resolved": "https://registry.npmjs.org/is-equal-shallow/-/is-equal-shallow-0.1.3.tgz"
                                },
                                "is-primitive": {
                                  "version": "2.0.0",
                                  "from": "https://registry.npmjs.org/is-primitive/-/is-primitive-2.0.0.tgz",
                                  "resolved": "https://registry.npmjs.org/is-primitive/-/is-primitive-2.0.0.tgz"
                                }
                              }
                            }
                          }
                        }
                      }
                    },
                    "async-each": {
                      "version": "0.1.6",
                      "from": "https://registry.npmjs.org/async-each/-/async-each-0.1.6.tgz",
                      "resolved": "https://registry.npmjs.org/async-each/-/async-each-0.1.6.tgz"
                    },
                    "glob-parent": {
                      "version": "2.0.0",
                      "from": "https://registry.npmjs.org/glob-parent/-/glob-parent-2.0.0.tgz",
                      "resolved": "https://registry.npmjs.org/glob-parent/-/glob-parent-2.0.0.tgz"
                    },
                    "inherits": {
                      "version": "2.0.1",
                      "from": "https://registry.npmjs.org/inherits/-/inherits-2.0.1.tgz",
                      "resolved": "https://registry.npmjs.org/inherits/-/inherits-2.0.1.tgz"
                    },
                    "is-binary-path": {
                      "version": "1.0.1",
                      "from": "https://registry.npmjs.org/is-binary-path/-/is-binary-path-1.0.1.tgz",
                      "resolved": "https://registry.npmjs.org/is-binary-path/-/is-binary-path-1.0.1.tgz",
                      "dependencies": {
                        "binary-extensions": {
                          "version": "1.4.0",
                          "from": "https://registry.npmjs.org/binary-extensions/-/binary-extensions-1.4.0.tgz",
                          "resolved": "https://registry.npmjs.org/binary-extensions/-/binary-extensions-1.4.0.tgz"
                        }
                      }
                    },
                    "is-glob": {
                      "version": "2.0.1",
                      "from": "https://registry.npmjs.org/is-glob/-/is-glob-2.0.1.tgz",
                      "resolved": "https://registry.npmjs.org/is-glob/-/is-glob-2.0.1.tgz",
                      "dependencies": {
                        "is-extglob": {
                          "version": "1.0.0",
                          "from": "https://registry.npmjs.org/is-extglob/-/is-extglob-1.0.0.tgz",
                          "resolved": "https://registry.npmjs.org/is-extglob/-/is-extglob-1.0.0.tgz"
                        }
                      }
                    },
                    "path-is-absolute": {
                      "version": "1.0.0",
                      "from": "https://registry.npmjs.org/path-is-absolute/-/path-is-absolute-1.0.0.tgz",
                      "resolved": "https://registry.npmjs.org/path-is-absolute/-/path-is-absolute-1.0.0.tgz"
                    },
                    "readdirp": {
                      "version": "2.0.0",
                      "from": "https://registry.npmjs.org/readdirp/-/readdirp-2.0.0.tgz",
                      "resolved": "https://registry.npmjs.org/readdirp/-/readdirp-2.0.0.tgz",
                      "dependencies": {
                        "graceful-fs": {
                          "version": "4.1.3",
                          "from": "https://registry.npmjs.org/graceful-fs/-/graceful-fs-4.1.3.tgz",
                          "resolved": "https://registry.npmjs.org/graceful-fs/-/graceful-fs-4.1.3.tgz"
                        },
                        "minimatch": {
                          "version": "2.0.10",
                          "from": "https://registry.npmjs.org/minimatch/-/minimatch-2.0.10.tgz",
                          "resolved": "https://registry.npmjs.org/minimatch/-/minimatch-2.0.10.tgz",
                          "dependencies": {
                            "brace-expansion": {
                              "version": "1.1.3",
                              "from": "https://registry.npmjs.org/brace-expansion/-/brace-expansion-1.1.3.tgz",
                              "resolved": "https://registry.npmjs.org/brace-expansion/-/brace-expansion-1.1.3.tgz",
                              "dependencies": {
                                "balanced-match": {
                                  "version": "0.3.0",
                                  "from": "https://registry.npmjs.org/balanced-match/-/balanced-match-0.3.0.tgz",
                                  "resolved": "https://registry.npmjs.org/balanced-match/-/balanced-match-0.3.0.tgz"
                                },
                                "concat-map": {
                                  "version": "0.0.1",
                                  "from": "https://registry.npmjs.org/concat-map/-/concat-map-0.0.1.tgz",
                                  "resolved": "https://registry.npmjs.org/concat-map/-/concat-map-0.0.1.tgz"
                                }
                              }
                            }
                          }
                        },
                        "readable-stream": {
                          "version": "2.0.5",
                          "from": "https://registry.npmjs.org/readable-stream/-/readable-stream-2.0.5.tgz",
                          "resolved": "https://registry.npmjs.org/readable-stream/-/readable-stream-2.0.5.tgz",
                          "dependencies": {
                            "core-util-is": {
                              "version": "1.0.2",
                              "from": "https://registry.npmjs.org/core-util-is/-/core-util-is-1.0.2.tgz",
                              "resolved": "https://registry.npmjs.org/core-util-is/-/core-util-is-1.0.2.tgz"
                            },
                            "isarray": {
                              "version": "0.0.1",
                              "from": "https://registry.npmjs.org/isarray/-/isarray-0.0.1.tgz",
                              "resolved": "https://registry.npmjs.org/isarray/-/isarray-0.0.1.tgz"
                            },
                            "process-nextick-args": {
                              "version": "1.0.6",
                              "from": "https://registry.npmjs.org/process-nextick-args/-/process-nextick-args-1.0.6.tgz",
                              "resolved": "https://registry.npmjs.org/process-nextick-args/-/process-nextick-args-1.0.6.tgz"
                            },
                            "string_decoder": {
                              "version": "0.10.31",
                              "from": "https://registry.npmjs.org/string_decoder/-/string_decoder-0.10.31.tgz",
                              "resolved": "https://registry.npmjs.org/string_decoder/-/string_decoder-0.10.31.tgz"
                            },
                            "util-deprecate": {
                              "version": "1.0.2",
                              "from": "https://registry.npmjs.org/util-deprecate/-/util-deprecate-1.0.2.tgz",
                              "resolved": "https://registry.npmjs.org/util-deprecate/-/util-deprecate-1.0.2.tgz"
                            }
                          }
                        }
                      }
                    },
                    "fsevents": {
                      "version": "1.0.7",
                      "from": "https://registry.npmjs.org/fsevents/-/fsevents-1.0.7.tgz",
                      "resolved": "https://registry.npmjs.org/fsevents/-/fsevents-1.0.7.tgz",
                      "dependencies": {
                        "nan": {
                          "version": "2.2.0",
                          "from": "https://registry.npmjs.org/nan/-/nan-2.2.0.tgz",
                          "resolved": "https://registry.npmjs.org/nan/-/nan-2.2.0.tgz"
                        },
                        "node-pre-gyp": {
                          "version": "0.6.19",
                          "from": "node-pre-gyp@>=0.6.17 <0.7.0",
                          "resolved": "https://registry.npmjs.org/node-pre-gyp/-/node-pre-gyp-0.6.19.tgz",
                          "dependencies": {
                            "nopt": {
                              "version": "3.0.6",
                              "from": "nopt@~3.0.1",
                              "resolved": "https://registry.npmjs.org/nopt/-/nopt-3.0.6.tgz",
                              "dependencies": {
                                "abbrev": {
                                  "version": "1.0.7",
                                  "from": "abbrev@1",
                                  "resolved": "https://registry.npmjs.org/abbrev/-/abbrev-1.0.7.tgz"
                                }
                              }
                            }
                          }
                        },
                        "ansi": {
                          "version": "0.3.0",
                          "from": "ansi@~0.3.0",
                          "resolved": "https://registry.npmjs.org/ansi/-/ansi-0.3.0.tgz"
                        },
                        "ansi-regex": {
                          "version": "2.0.0",
                          "from": "ansi-regex@^2.0.0",
                          "resolved": "https://registry.npmjs.org/ansi-regex/-/ansi-regex-2.0.0.tgz"
                        },
                        "ansi-styles": {
                          "version": "2.1.0",
                          "from": "ansi-styles@^2.1.0",
                          "resolved": "https://registry.npmjs.org/ansi-styles/-/ansi-styles-2.1.0.tgz"
                        },
                        "are-we-there-yet": {
                          "version": "1.0.5",
                          "from": "are-we-there-yet@~1.0.0",
                          "resolved": "https://registry.npmjs.org/are-we-there-yet/-/are-we-there-yet-1.0.5.tgz"
                        },
                        "asn1": {
                          "version": "0.2.3",
                          "from": "asn1@>=0.2.3 <0.3.0",
                          "resolved": "https://registry.npmjs.org/asn1/-/asn1-0.2.3.tgz"
                        },
                        "assert-plus": {
                          "version": "0.1.5",
                          "from": "assert-plus@^0.1.5",
                          "resolved": "https://registry.npmjs.org/assert-plus/-/assert-plus-0.1.5.tgz"
                        },
                        "async": {
                          "version": "1.5.1",
                          "from": "async@^1.4.0",
                          "resolved": "https://registry.npmjs.org/async/-/async-1.5.1.tgz"
                        },
                        "aws-sign2": {
                          "version": "0.6.0",
                          "from": "aws-sign2@~0.6.0",
                          "resolved": "https://registry.npmjs.org/aws-sign2/-/aws-sign2-0.6.0.tgz"
                        },
                        "bl": {
                          "version": "1.0.0",
                          "from": "bl@~1.0.0",
                          "resolved": "https://registry.npmjs.org/bl/-/bl-1.0.0.tgz"
                        },
                        "block-stream": {
                          "version": "0.0.8",
                          "from": "block-stream@*",
                          "resolved": "https://registry.npmjs.org/block-stream/-/block-stream-0.0.8.tgz"
                        },
                        "boom": {
                          "version": "2.10.1",
                          "from": "boom@2.x.x",
                          "resolved": "https://registry.npmjs.org/boom/-/boom-2.10.1.tgz"
                        },
                        "caseless": {
                          "version": "0.11.0",
                          "from": "caseless@~0.11.0",
                          "resolved": "https://registry.npmjs.org/caseless/-/caseless-0.11.0.tgz"
                        },
                        "chalk": {
                          "version": "1.1.1",
                          "from": "chalk@^1.1.1",
                          "resolved": "https://registry.npmjs.org/chalk/-/chalk-1.1.1.tgz"
                        },
                        "combined-stream": {
                          "version": "1.0.5",
                          "from": "combined-stream@~1.0.5",
                          "resolved": "https://registry.npmjs.org/combined-stream/-/combined-stream-1.0.5.tgz"
                        },
                        "commander": {
                          "version": "2.9.0",
                          "from": "commander@^2.9.0",
                          "resolved": "https://registry.npmjs.org/commander/-/commander-2.9.0.tgz"
                        },
                        "core-util-is": {
                          "version": "1.0.2",
                          "from": "core-util-is@~1.0.0",
                          "resolved": "https://registry.npmjs.org/core-util-is/-/core-util-is-1.0.2.tgz"
                        },
                        "cryptiles": {
                          "version": "2.0.5",
                          "from": "cryptiles@2.x.x",
                          "resolved": "https://registry.npmjs.org/cryptiles/-/cryptiles-2.0.5.tgz"
                        },
                        "dashdash": {
                          "version": "1.11.0",
                          "from": "dashdash@>=1.10.1 <2.0.0",
                          "resolved": "https://registry.npmjs.org/dashdash/-/dashdash-1.11.0.tgz"
                        },
                        "debug": {
                          "version": "0.7.4",
                          "from": "debug@~0.7.2",
                          "resolved": "https://registry.npmjs.org/debug/-/debug-0.7.4.tgz"
                        },
                        "deep-extend": {
                          "version": "0.4.0",
                          "from": "deep-extend@~0.4.0",
                          "resolved": "https://registry.npmjs.org/deep-extend/-/deep-extend-0.4.0.tgz"
                        },
                        "delayed-stream": {
                          "version": "1.0.0",
                          "from": "delayed-stream@~1.0.0",
                          "resolved": "https://registry.npmjs.org/delayed-stream/-/delayed-stream-1.0.0.tgz"
                        },
                        "delegates": {
                          "version": "0.1.0",
                          "from": "delegates@^0.1.0",
                          "resolved": "https://registry.npmjs.org/delegates/-/delegates-0.1.0.tgz"
                        },
                        "ecc-jsbn": {
                          "version": "0.1.1",
                          "from": "ecc-jsbn@>=0.0.1 <1.0.0",
                          "resolved": "https://registry.npmjs.org/ecc-jsbn/-/ecc-jsbn-0.1.1.tgz"
                        },
                        "escape-string-regexp": {
                          "version": "1.0.4",
                          "from": "escape-string-regexp@^1.0.2",
                          "resolved": "https://registry.npmjs.org/escape-string-regexp/-/escape-string-regexp-1.0.4.tgz"
                        },
                        "extend": {
                          "version": "3.0.0",
                          "from": "extend@~3.0.0",
                          "resolved": "https://registry.npmjs.org/extend/-/extend-3.0.0.tgz"
                        },
                        "extsprintf": {
                          "version": "1.0.2",
                          "from": "extsprintf@1.0.2",
                          "resolved": "https://registry.npmjs.org/extsprintf/-/extsprintf-1.0.2.tgz"
                        },
                        "forever-agent": {
                          "version": "0.6.1",
                          "from": "forever-agent@~0.6.1",
                          "resolved": "https://registry.npmjs.org/forever-agent/-/forever-agent-0.6.1.tgz"
                        },
                        "form-data": {
                          "version": "1.0.0-rc3",
                          "from": "form-data@~1.0.0-rc3",
                          "resolved": "https://registry.npmjs.org/form-data/-/form-data-1.0.0-rc3.tgz"
                        },
                        "fstream": {
                          "version": "1.0.8",
                          "from": "fstream@^1.0.2",
                          "resolved": "https://registry.npmjs.org/fstream/-/fstream-1.0.8.tgz"
                        },
                        "gauge": {
                          "version": "1.2.2",
                          "from": "gauge@~1.2.0",
                          "resolved": "https://registry.npmjs.org/gauge/-/gauge-1.2.2.tgz"
                        },
                        "generate-object-property": {
                          "version": "1.2.0",
                          "from": "generate-object-property@^1.1.0",
                          "resolved": "https://registry.npmjs.org/generate-object-property/-/generate-object-property-1.2.0.tgz"
                        },
                        "generate-function": {
                          "version": "2.0.0",
                          "from": "generate-function@^2.0.0",
                          "resolved": "https://registry.npmjs.org/generate-function/-/generate-function-2.0.0.tgz"
                        },
                        "graceful-fs": {
                          "version": "4.1.2",
                          "from": "graceful-fs@^4.1.2",
                          "resolved": "https://registry.npmjs.org/graceful-fs/-/graceful-fs-4.1.2.tgz"
                        },
                        "graceful-readlink": {
                          "version": "1.0.1",
                          "from": "graceful-readlink@>= 1.0.0",
                          "resolved": "https://registry.npmjs.org/graceful-readlink/-/graceful-readlink-1.0.1.tgz"
                        },
                        "har-validator": {
                          "version": "2.0.3",
                          "from": "har-validator@~2.0.2",
                          "resolved": "https://registry.npmjs.org/har-validator/-/har-validator-2.0.3.tgz"
                        },
                        "has-ansi": {
                          "version": "2.0.0",
                          "from": "has-ansi@^2.0.0",
                          "resolved": "https://registry.npmjs.org/has-ansi/-/has-ansi-2.0.0.tgz"
                        },
                        "hawk": {
                          "version": "3.1.2",
                          "from": "hawk@~3.1.0",
                          "resolved": "https://registry.npmjs.org/hawk/-/hawk-3.1.2.tgz"
                        },
                        "hoek": {
                          "version": "2.16.3",
                          "from": "hoek@2.x.x",
                          "resolved": "https://registry.npmjs.org/hoek/-/hoek-2.16.3.tgz"
                        },
                        "http-signature": {
                          "version": "1.1.0",
                          "from": "http-signature@~1.1.0",
                          "resolved": "https://registry.npmjs.org/http-signature/-/http-signature-1.1.0.tgz"
                        },
                        "inherits": {
                          "version": "2.0.1",
                          "from": "inherits@*",
                          "resolved": "https://registry.npmjs.org/inherits/-/inherits-2.0.1.tgz"
                        },
                        "is-my-json-valid": {
                          "version": "2.12.3",
                          "from": "is-my-json-valid@^2.12.3",
                          "resolved": "https://registry.npmjs.org/is-my-json-valid/-/is-my-json-valid-2.12.3.tgz"
                        },
                        "ini": {
                          "version": "1.3.4",
                          "from": "ini@~1.3.0",
                          "resolved": "https://registry.npmjs.org/ini/-/ini-1.3.4.tgz"
                        },
                        "is-typedarray": {
                          "version": "1.0.0",
                          "from": "is-typedarray@~1.0.0",
                          "resolved": "https://registry.npmjs.org/is-typedarray/-/is-typedarray-1.0.0.tgz"
                        },
                        "is-property": {
                          "version": "1.0.2",
                          "from": "is-property@^1.0.0",
                          "resolved": "https://registry.npmjs.org/is-property/-/is-property-1.0.2.tgz"
                        },
                        "isarray": {
                          "version": "0.0.1",
                          "from": "isarray@0.0.1",
                          "resolved": "https://registry.npmjs.org/isarray/-/isarray-0.0.1.tgz"
                        },
                        "isstream": {
                          "version": "0.1.2",
                          "from": "isstream@~0.1.2",
                          "resolved": "https://registry.npmjs.org/isstream/-/isstream-0.1.2.tgz"
                        },
                        "jodid25519": {
                          "version": "1.0.2",
                          "from": "jodid25519@>=1.0.0 <2.0.0",
                          "resolved": "https://registry.npmjs.org/jodid25519/-/jodid25519-1.0.2.tgz"
                        },
                        "jsbn": {
                          "version": "0.1.0",
                          "from": "jsbn@>=0.1.0 <0.2.0",
                          "resolved": "https://registry.npmjs.org/jsbn/-/jsbn-0.1.0.tgz"
                        },
                        "json-schema": {
                          "version": "0.2.2",
                          "from": "json-schema@0.2.2",
                          "resolved": "https://registry.npmjs.org/json-schema/-/json-schema-0.2.2.tgz"
                        },
                        "json-stringify-safe": {
                          "version": "5.0.1",
                          "from": "json-stringify-safe@~5.0.1",
                          "resolved": "https://registry.npmjs.org/json-stringify-safe/-/json-stringify-safe-5.0.1.tgz"
                        },
                        "jsonpointer": {
                          "version": "2.0.0",
                          "from": "jsonpointer@2.0.0",
                          "resolved": "https://registry.npmjs.org/jsonpointer/-/jsonpointer-2.0.0.tgz"
                        },
                        "jsprim": {
                          "version": "1.2.2",
                          "from": "jsprim@^1.2.2",
                          "resolved": "https://registry.npmjs.org/jsprim/-/jsprim-1.2.2.tgz"
                        },
                        "lodash._basetostring": {
                          "version": "3.0.1",
                          "from": "lodash._basetostring@^3.0.0",
                          "resolved": "https://registry.npmjs.org/lodash._basetostring/-/lodash._basetostring-3.0.1.tgz"
                        },
                        "lodash.pad": {
                          "version": "3.1.1",
                          "from": "lodash.pad@^3.0.0",
                          "resolved": "https://registry.npmjs.org/lodash.pad/-/lodash.pad-3.1.1.tgz"
                        },
                        "lodash._createpadding": {
                          "version": "3.6.1",
                          "from": "lodash._createpadding@^3.0.0",
                          "resolved": "https://registry.npmjs.org/lodash._createpadding/-/lodash._createpadding-3.6.1.tgz"
                        },
                        "lodash.padleft": {
                          "version": "3.1.1",
                          "from": "lodash.padleft@^3.0.0",
                          "resolved": "https://registry.npmjs.org/lodash.padleft/-/lodash.padleft-3.1.1.tgz"
                        },
                        "lodash.padright": {
                          "version": "3.1.1",
                          "from": "lodash.padright@^3.0.0",
                          "resolved": "https://registry.npmjs.org/lodash.padright/-/lodash.padright-3.1.1.tgz"
                        },
                        "lodash.repeat": {
                          "version": "3.0.1",
                          "from": "lodash.repeat@^3.0.0",
                          "resolved": "https://registry.npmjs.org/lodash.repeat/-/lodash.repeat-3.0.1.tgz"
                        },
                        "mime-db": {
                          "version": "1.21.0",
                          "from": "mime-db@~1.21.0",
                          "resolved": "https://registry.npmjs.org/mime-db/-/mime-db-1.21.0.tgz"
                        },
                        "mime-types": {
                          "version": "2.1.9",
                          "from": "mime-types@~2.1.7",
                          "resolved": "https://registry.npmjs.org/mime-types/-/mime-types-2.1.9.tgz"
                        },
                        "minimist": {
                          "version": "0.0.8",
                          "from": "minimist@0.0.8",
                          "resolved": "https://registry.npmjs.org/minimist/-/minimist-0.0.8.tgz"
                        },
                        "mkdirp": {
                          "version": "0.5.1",
                          "from": "mkdirp@>=0.3.0 <0.4.0||>=0.4.0 <0.5.0||>=0.5.0 <0.6.0",
                          "resolved": "https://registry.npmjs.org/mkdirp/-/mkdirp-0.5.1.tgz"
                        },
                        "npmlog": {
                          "version": "2.0.0",
                          "from": "npmlog@~2.0.0",
                          "resolved": "https://registry.npmjs.org/npmlog/-/npmlog-2.0.0.tgz"
                        },
                        "node-uuid": {
                          "version": "1.4.7",
                          "from": "node-uuid@~1.4.7",
                          "resolved": "https://registry.npmjs.org/node-uuid/-/node-uuid-1.4.7.tgz"
                        },
                        "oauth-sign": {
                          "version": "0.8.0",
                          "from": "oauth-sign@~0.8.0",
                          "resolved": "https://registry.npmjs.org/oauth-sign/-/oauth-sign-0.8.0.tgz"
                        },
                        "once": {
                          "version": "1.1.1",
                          "from": "once@~1.1.1",
                          "resolved": "https://registry.npmjs.org/once/-/once-1.1.1.tgz"
                        },
                        "pinkie": {
                          "version": "2.0.1",
                          "from": "pinkie@^2.0.0",
                          "resolved": "https://registry.npmjs.org/pinkie/-/pinkie-2.0.1.tgz"
                        },
                        "pinkie-promise": {
                          "version": "2.0.0",
                          "from": "pinkie-promise@^2.0.0",
                          "resolved": "https://registry.npmjs.org/pinkie-promise/-/pinkie-promise-2.0.0.tgz"
                        },
                        "process-nextick-args": {
                          "version": "1.0.6",
                          "from": "process-nextick-args@~1.0.6",
                          "resolved": "https://registry.npmjs.org/process-nextick-args/-/process-nextick-args-1.0.6.tgz"
                        },
                        "qs": {
                          "version": "5.2.0",
                          "from": "qs@~5.2.0",
                          "resolved": "https://registry.npmjs.org/qs/-/qs-5.2.0.tgz"
                        },
                        "readable-stream": {
                          "version": "2.0.5",
                          "from": "readable-stream@^2.0.0 || ^1.1.13",
                          "resolved": "https://registry.npmjs.org/readable-stream/-/readable-stream-2.0.5.tgz"
                        },
                        "request": {
                          "version": "2.67.0",
                          "from": "request@2.x",
                          "resolved": "https://registry.npmjs.org/request/-/request-2.67.0.tgz"
                        },
                        "semver": {
                          "version": "5.1.0",
                          "from": "semver@~5.1.0",
                          "resolved": "https://registry.npmjs.org/semver/-/semver-5.1.0.tgz"
                        },
                        "sntp": {
                          "version": "1.0.9",
                          "from": "sntp@1.x.x",
                          "resolved": "https://registry.npmjs.org/sntp/-/sntp-1.0.9.tgz"
                        },
                        "string_decoder": {
                          "version": "0.10.31",
                          "from": "string_decoder@~0.10.x",
                          "resolved": "https://registry.npmjs.org/string_decoder/-/string_decoder-0.10.31.tgz"
                        },
                        "stringstream": {
                          "version": "0.0.5",
                          "from": "stringstream@~0.0.4",
                          "resolved": "https://registry.npmjs.org/stringstream/-/stringstream-0.0.5.tgz"
                        },
                        "strip-ansi": {
                          "version": "3.0.0",
                          "from": "strip-ansi@^3.0.0",
                          "resolved": "https://registry.npmjs.org/strip-ansi/-/strip-ansi-3.0.0.tgz"
                        },
                        "has-unicode": {
                          "version": "1.0.1",
                          "from": "has-unicode@^1.0.0",
                          "resolved": "https://registry.npmjs.org/has-unicode/-/has-unicode-1.0.1.tgz"
                        },
                        "strip-json-comments": {
                          "version": "1.0.4",
                          "from": "strip-json-comments@~1.0.4",
                          "resolved": "https://registry.npmjs.org/strip-json-comments/-/strip-json-comments-1.0.4.tgz"
                        },
                        "supports-color": {
                          "version": "2.0.0",
                          "from": "supports-color@^2.0.0",
                          "resolved": "https://registry.npmjs.org/supports-color/-/supports-color-2.0.0.tgz"
                        },
                        "tar": {
                          "version": "2.2.1",
                          "from": "tar@~2.2.0",
                          "resolved": "https://registry.npmjs.org/tar/-/tar-2.2.1.tgz"
                        },
                        "tough-cookie": {
                          "version": "2.2.1",
                          "from": "tough-cookie@~2.2.0",
                          "resolved": "https://registry.npmjs.org/tough-cookie/-/tough-cookie-2.2.1.tgz"
                        },
                        "tunnel-agent": {
                          "version": "0.4.2",
                          "from": "tunnel-agent@~0.4.1",
                          "resolved": "https://registry.npmjs.org/tunnel-agent/-/tunnel-agent-0.4.2.tgz"
                        },
                        "tweetnacl": {
                          "version": "0.13.2",
                          "from": "tweetnacl@>=0.13.0 <1.0.0",
                          "resolved": "https://registry.npmjs.org/tweetnacl/-/tweetnacl-0.13.2.tgz"
                        },
                        "uid-number": {
                          "version": "0.0.3",
                          "from": "uid-number@0.0.3",
                          "resolved": "https://registry.npmjs.org/uid-number/-/uid-number-0.0.3.tgz"
                        },
                        "util-deprecate": {
                          "version": "1.0.2",
                          "from": "util-deprecate@~1.0.1",
                          "resolved": "https://registry.npmjs.org/util-deprecate/-/util-deprecate-1.0.2.tgz"
                        },
                        "verror": {
                          "version": "1.3.6",
                          "from": "verror@1.3.6",
                          "resolved": "https://registry.npmjs.org/verror/-/verror-1.3.6.tgz"
                        },
                        "xtend": {
                          "version": "4.0.1",
                          "from": "xtend@^4.0.0",
                          "resolved": "https://registry.npmjs.org/xtend/-/xtend-4.0.1.tgz"
                        },
                        "rc": {
                          "version": "1.1.6",
                          "from": "rc@~1.1.0",
                          "resolved": "https://registry.npmjs.org/rc/-/rc-1.1.6.tgz",
                          "dependencies": {
                            "minimist": {
                              "version": "1.2.0",
                              "from": "minimist@^1.2.0",
                              "resolved": "https://registry.npmjs.org/minimist/-/minimist-1.2.0.tgz"
                            }
                          }
                        },
                        "sshpk": {
                          "version": "1.7.2",
                          "from": "sshpk@^1.7.0",
                          "resolved": "https://registry.npmjs.org/sshpk/-/sshpk-1.7.2.tgz",
                          "dependencies": {
                            "assert-plus": {
                              "version": "0.2.0",
                              "from": "assert-plus@>=0.2.0 <0.3.0",
                              "resolved": "https://registry.npmjs.org/assert-plus/-/assert-plus-0.2.0.tgz"
                            }
                          }
                        },
                        "fstream-ignore": {
                          "version": "1.0.3",
                          "from": "fstream-ignore@~1.0.3",
                          "resolved": "https://registry.npmjs.org/fstream-ignore/-/fstream-ignore-1.0.3.tgz",
                          "dependencies": {
                            "minimatch": {
                              "version": "3.0.0",
                              "from": "minimatch@^3.0.0",
                              "resolved": "https://registry.npmjs.org/minimatch/-/minimatch-3.0.0.tgz",
                              "dependencies": {
                                "brace-expansion": {
                                  "version": "1.1.2",
                                  "from": "brace-expansion@^1.0.0",
                                  "resolved": "https://registry.npmjs.org/brace-expansion/-/brace-expansion-1.1.2.tgz",
                                  "dependencies": {
                                    "balanced-match": {
                                      "version": "0.3.0",
                                      "from": "balanced-match@^0.3.0",
                                      "resolved": "https://registry.npmjs.org/balanced-match/-/balanced-match-0.3.0.tgz"
                                    },
                                    "concat-map": {
                                      "version": "0.0.1",
                                      "from": "concat-map@0.0.1",
                                      "resolved": "https://registry.npmjs.org/concat-map/-/concat-map-0.0.1.tgz"
                                    }
                                  }
                                }
                              }
                            }
                          }
                        },
                        "rimraf": {
                          "version": "2.5.0",
                          "from": "rimraf@~2.5.0",
                          "resolved": "https://registry.npmjs.org/rimraf/-/rimraf-2.5.0.tgz",
                          "dependencies": {
                            "glob": {
                              "version": "6.0.3",
                              "from": "glob@^6.0.1",
                              "resolved": "https://registry.npmjs.org/glob/-/glob-6.0.3.tgz",
                              "dependencies": {
                                "inflight": {
                                  "version": "1.0.4",
                                  "from": "inflight@^1.0.4",
                                  "resolved": "https://registry.npmjs.org/inflight/-/inflight-1.0.4.tgz",
                                  "dependencies": {
                                    "wrappy": {
                                      "version": "1.0.1",
                                      "from": "wrappy@1",
                                      "resolved": "https://registry.npmjs.org/wrappy/-/wrappy-1.0.1.tgz"
                                    }
                                  }
                                },
                                "inherits": {
                                  "version": "2.0.1",
                                  "from": "inherits@~2.0.0",
                                  "resolved": "https://registry.npmjs.org/inherits/-/inherits-2.0.1.tgz"
                                },
                                "minimatch": {
                                  "version": "3.0.0",
                                  "from": "minimatch@2 || 3",
                                  "resolved": "https://registry.npmjs.org/minimatch/-/minimatch-3.0.0.tgz",
                                  "dependencies": {
                                    "brace-expansion": {
                                      "version": "1.1.2",
                                      "from": "brace-expansion@^1.0.0",
                                      "resolved": "https://registry.npmjs.org/brace-expansion/-/brace-expansion-1.1.2.tgz",
                                      "dependencies": {
                                        "balanced-match": {
                                          "version": "0.3.0",
                                          "from": "balanced-match@^0.3.0",
                                          "resolved": "https://registry.npmjs.org/balanced-match/-/balanced-match-0.3.0.tgz"
                                        },
                                        "concat-map": {
                                          "version": "0.0.1",
                                          "from": "concat-map@0.0.1",
                                          "resolved": "https://registry.npmjs.org/concat-map/-/concat-map-0.0.1.tgz"
                                        }
                                      }
                                    }
                                  }
                                },
                                "once": {
                                  "version": "1.3.3",
                                  "from": "once@^1.3.0",
                                  "resolved": "https://registry.npmjs.org/once/-/once-1.3.3.tgz",
                                  "dependencies": {
                                    "wrappy": {
                                      "version": "1.0.1",
                                      "from": "wrappy@1",
                                      "resolved": "https://registry.npmjs.org/wrappy/-/wrappy-1.0.1.tgz"
                                    }
                                  }
                                },
                                "path-is-absolute": {
                                  "version": "1.0.0",
                                  "from": "path-is-absolute@^1.0.0",
                                  "resolved": "https://registry.npmjs.org/path-is-absolute/-/path-is-absolute-1.0.0.tgz"
                                }
                              }
                            }
                          }
                        },
                        "tar-pack": {
                          "version": "3.1.2",
                          "from": "tar-pack@~3.1.0",
                          "resolved": "https://registry.npmjs.org/tar-pack/-/tar-pack-3.1.2.tgz",
                          "dependencies": {
                            "rimraf": {
                              "version": "2.4.5",
                              "from": "rimraf@~2.4.4",
                              "resolved": "https://registry.npmjs.org/rimraf/-/rimraf-2.4.5.tgz",
                              "dependencies": {
                                "glob": {
                                  "version": "6.0.3",
                                  "from": "glob@^6.0.1",
                                  "resolved": "https://registry.npmjs.org/glob/-/glob-6.0.3.tgz",
                                  "dependencies": {
                                    "inflight": {
                                      "version": "1.0.4",
                                      "from": "inflight@^1.0.4",
                                      "resolved": "https://registry.npmjs.org/inflight/-/inflight-1.0.4.tgz",
                                      "dependencies": {
                                        "wrappy": {
                                          "version": "1.0.1",
                                          "from": "wrappy@1",
                                          "resolved": "https://registry.npmjs.org/wrappy/-/wrappy-1.0.1.tgz"
                                        }
                                      }
                                    },
                                    "inherits": {
                                      "version": "2.0.1",
                                      "from": "inherits@2",
                                      "resolved": "https://registry.npmjs.org/inherits/-/inherits-2.0.1.tgz"
                                    },
                                    "minimatch": {
                                      "version": "3.0.0",
                                      "from": "minimatch@2 || 3",
                                      "resolved": "https://registry.npmjs.org/minimatch/-/minimatch-3.0.0.tgz",
                                      "dependencies": {
                                        "brace-expansion": {
                                          "version": "1.1.2",
                                          "from": "brace-expansion@^1.0.0",
                                          "resolved": "https://registry.npmjs.org/brace-expansion/-/brace-expansion-1.1.2.tgz",
                                          "dependencies": {
                                            "balanced-match": {
                                              "version": "0.3.0",
                                              "from": "balanced-match@^0.3.0",
                                              "resolved": "https://registry.npmjs.org/balanced-match/-/balanced-match-0.3.0.tgz"
                                            },
                                            "concat-map": {
                                              "version": "0.0.1",
                                              "from": "concat-map@0.0.1",
                                              "resolved": "https://registry.npmjs.org/concat-map/-/concat-map-0.0.1.tgz"
                                            }
                                          }
                                        }
                                      }
                                    },
                                    "once": {
                                      "version": "1.3.3",
                                      "from": "once@^1.3.0",
                                      "resolved": "https://registry.npmjs.org/once/-/once-1.3.3.tgz",
                                      "dependencies": {
                                        "wrappy": {
                                          "version": "1.0.1",
                                          "from": "wrappy@1",
                                          "resolved": "https://registry.npmjs.org/wrappy/-/wrappy-1.0.1.tgz"
                                        }
                                      }
                                    },
                                    "path-is-absolute": {
                                      "version": "1.0.0",
                                      "from": "path-is-absolute@^1.0.0",
                                      "resolved": "https://registry.npmjs.org/path-is-absolute/-/path-is-absolute-1.0.0.tgz"
                                    }
                                  }
                                }
                              }
                            }
                          }
                        }
                      }
                    }
                  }
                },
                "optimist": {
                  "version": "0.6.1",
                  "from": "https://registry.npmjs.org/optimist/-/optimist-0.6.1.tgz",
                  "resolved": "https://registry.npmjs.org/optimist/-/optimist-0.6.1.tgz",
                  "dependencies": {
                    "wordwrap": {
                      "version": "0.0.3",
                      "from": "https://registry.npmjs.org/wordwrap/-/wordwrap-0.0.3.tgz",
                      "resolved": "https://registry.npmjs.org/wordwrap/-/wordwrap-0.0.3.tgz"
                    },
                    "minimist": {
                      "version": "0.0.10",
                      "from": "https://registry.npmjs.org/minimist/-/minimist-0.0.10.tgz",
                      "resolved": "https://registry.npmjs.org/minimist/-/minimist-0.0.10.tgz"
                    }
                  }
                }
              }
            }
          }
        },
        "handlebars": {
          "version": "1.3.0",
          "from": "https://registry.npmjs.org/handlebars/-/handlebars-1.3.0.tgz",
          "resolved": "https://registry.npmjs.org/handlebars/-/handlebars-1.3.0.tgz",
          "dependencies": {
            "optimist": {
              "version": "0.3.7",
              "from": "https://registry.npmjs.org/optimist/-/optimist-0.3.7.tgz",
              "resolved": "https://registry.npmjs.org/optimist/-/optimist-0.3.7.tgz",
              "dependencies": {
                "wordwrap": {
                  "version": "0.0.3",
                  "from": "https://registry.npmjs.org/wordwrap/-/wordwrap-0.0.3.tgz",
                  "resolved": "https://registry.npmjs.org/wordwrap/-/wordwrap-0.0.3.tgz"
                }
              }
            },
            "uglify-js": {
              "version": "2.3.6",
              "from": "https://registry.npmjs.org/uglify-js/-/uglify-js-2.3.6.tgz",
              "resolved": "https://registry.npmjs.org/uglify-js/-/uglify-js-2.3.6.tgz",
              "dependencies": {
                "async": {
                  "version": "0.2.10",
                  "from": "https://registry.npmjs.org/async/-/async-0.2.10.tgz",
                  "resolved": "https://registry.npmjs.org/async/-/async-0.2.10.tgz"
                },
                "source-map": {
                  "version": "0.1.43",
                  "from": "https://registry.npmjs.org/source-map/-/source-map-0.1.43.tgz",
                  "resolved": "https://registry.npmjs.org/source-map/-/source-map-0.1.43.tgz",
                  "dependencies": {
                    "amdefine": {
                      "version": "1.0.0",
                      "from": "https://registry.npmjs.org/amdefine/-/amdefine-1.0.0.tgz",
                      "resolved": "https://registry.npmjs.org/amdefine/-/amdefine-1.0.0.tgz"
                    }
                  }
                }
              }
            }
          }
        },
        "i18n-abide": {
          "version": "0.0.23",
          "from": "https://registry.npmjs.org/i18n-abide/-/i18n-abide-0.0.23.tgz",
          "resolved": "https://registry.npmjs.org/i18n-abide/-/i18n-abide-0.0.23.tgz",
          "dependencies": {
            "async": {
              "version": "0.9.0",
              "from": "https://registry.npmjs.org/async/-/async-0.9.0.tgz",
              "resolved": "https://registry.npmjs.org/async/-/async-0.9.0.tgz"
            },
            "gobbledygook": {
              "version": "0.0.4",
              "from": "https://github.com/lloyd/gobbledygook/tarball/354042684056e57ca77f036989e907707a36cff2",
              "resolved": "https://github.com/lloyd/gobbledygook/tarball/354042684056e57ca77f036989e907707a36cff2"
            },
            "jsxgettext": {
              "version": "0.7.0",
              "from": "https://registry.npmjs.org/jsxgettext/-/jsxgettext-0.7.0.tgz",
              "resolved": "https://registry.npmjs.org/jsxgettext/-/jsxgettext-0.7.0.tgz",
              "dependencies": {
                "acorn": {
                  "version": "0.11.0",
                  "from": "https://registry.npmjs.org/acorn/-/acorn-0.11.0.tgz",
                  "resolved": "https://registry.npmjs.org/acorn/-/acorn-0.11.0.tgz"
                },
                "gettext-parser": {
                  "version": "1.1.2",
                  "from": "https://registry.npmjs.org/gettext-parser/-/gettext-parser-1.1.2.tgz",
                  "resolved": "https://registry.npmjs.org/gettext-parser/-/gettext-parser-1.1.2.tgz",
                  "dependencies": {
                    "encoding": {
                      "version": "0.1.12",
                      "from": "https://registry.npmjs.org/encoding/-/encoding-0.1.12.tgz",
                      "resolved": "https://registry.npmjs.org/encoding/-/encoding-0.1.12.tgz",
                      "dependencies": {
                        "iconv-lite": {
                          "version": "0.4.13",
                          "from": "https://registry.npmjs.org/iconv-lite/-/iconv-lite-0.4.13.tgz",
                          "resolved": "https://registry.npmjs.org/iconv-lite/-/iconv-lite-0.4.13.tgz"
                        }
                      }
                    }
                  }
                },
                "commander": {
                  "version": "2.5.0",
                  "from": "https://registry.npmjs.org/commander/-/commander-2.5.0.tgz",
                  "resolved": "https://registry.npmjs.org/commander/-/commander-2.5.0.tgz"
                },
                "jade": {
                  "version": "1.11.0",
                  "from": "https://registry.npmjs.org/jade/-/jade-1.11.0.tgz",
                  "resolved": "https://registry.npmjs.org/jade/-/jade-1.11.0.tgz",
                  "dependencies": {
                    "character-parser": {
                      "version": "1.2.1",
                      "from": "https://registry.npmjs.org/character-parser/-/character-parser-1.2.1.tgz",
                      "resolved": "https://registry.npmjs.org/character-parser/-/character-parser-1.2.1.tgz"
                    },
                    "clean-css": {
                      "version": "3.4.9",
                      "from": "https://registry.npmjs.org/clean-css/-/clean-css-3.4.9.tgz",
                      "resolved": "https://registry.npmjs.org/clean-css/-/clean-css-3.4.9.tgz",
                      "dependencies": {
                        "commander": {
                          "version": "2.8.1",
                          "from": "https://registry.npmjs.org/commander/-/commander-2.8.1.tgz",
                          "resolved": "https://registry.npmjs.org/commander/-/commander-2.8.1.tgz",
                          "dependencies": {
                            "graceful-readlink": {
                              "version": "1.0.1",
                              "from": "https://registry.npmjs.org/graceful-readlink/-/graceful-readlink-1.0.1.tgz",
                              "resolved": "https://registry.npmjs.org/graceful-readlink/-/graceful-readlink-1.0.1.tgz"
                            }
                          }
                        },
                        "source-map": {
                          "version": "0.4.4",
                          "from": "https://registry.npmjs.org/source-map/-/source-map-0.4.4.tgz",
                          "resolved": "https://registry.npmjs.org/source-map/-/source-map-0.4.4.tgz",
                          "dependencies": {
                            "amdefine": {
                              "version": "1.0.0",
                              "from": "https://registry.npmjs.org/amdefine/-/amdefine-1.0.0.tgz",
                              "resolved": "https://registry.npmjs.org/amdefine/-/amdefine-1.0.0.tgz"
                            }
                          }
                        }
                      }
                    },
                    "commander": {
                      "version": "2.6.0",
                      "from": "https://registry.npmjs.org/commander/-/commander-2.6.0.tgz",
                      "resolved": "https://registry.npmjs.org/commander/-/commander-2.6.0.tgz"
                    },
                    "constantinople": {
                      "version": "3.0.2",
                      "from": "https://registry.npmjs.org/constantinople/-/constantinople-3.0.2.tgz",
                      "resolved": "https://registry.npmjs.org/constantinople/-/constantinople-3.0.2.tgz",
                      "dependencies": {
                        "acorn": {
                          "version": "2.7.0",
                          "from": "https://registry.npmjs.org/acorn/-/acorn-2.7.0.tgz",
                          "resolved": "https://registry.npmjs.org/acorn/-/acorn-2.7.0.tgz"
                        }
                      }
                    },
                    "jstransformer": {
                      "version": "0.0.2",
                      "from": "https://registry.npmjs.org/jstransformer/-/jstransformer-0.0.2.tgz",
                      "resolved": "https://registry.npmjs.org/jstransformer/-/jstransformer-0.0.2.tgz",
                      "dependencies": {
                        "is-promise": {
                          "version": "2.1.0",
                          "from": "https://registry.npmjs.org/is-promise/-/is-promise-2.1.0.tgz",
                          "resolved": "https://registry.npmjs.org/is-promise/-/is-promise-2.1.0.tgz"
                        },
                        "promise": {
                          "version": "6.1.0",
                          "from": "https://registry.npmjs.org/promise/-/promise-6.1.0.tgz",
                          "resolved": "https://registry.npmjs.org/promise/-/promise-6.1.0.tgz",
                          "dependencies": {
                            "asap": {
                              "version": "1.0.0",
                              "from": "https://registry.npmjs.org/asap/-/asap-1.0.0.tgz",
                              "resolved": "https://registry.npmjs.org/asap/-/asap-1.0.0.tgz"
                            }
                          }
                        }
                      }
                    },
                    "mkdirp": {
                      "version": "0.5.1",
                      "from": "https://registry.npmjs.org/mkdirp/-/mkdirp-0.5.1.tgz",
                      "resolved": "https://registry.npmjs.org/mkdirp/-/mkdirp-0.5.1.tgz",
                      "dependencies": {
                        "minimist": {
                          "version": "0.0.8",
                          "from": "https://registry.npmjs.org/minimist/-/minimist-0.0.8.tgz",
                          "resolved": "https://registry.npmjs.org/minimist/-/minimist-0.0.8.tgz"
                        }
                      }
                    },
                    "transformers": {
                      "version": "2.1.0",
                      "from": "https://registry.npmjs.org/transformers/-/transformers-2.1.0.tgz",
                      "resolved": "https://registry.npmjs.org/transformers/-/transformers-2.1.0.tgz",
                      "dependencies": {
                        "promise": {
                          "version": "2.0.0",
                          "from": "https://registry.npmjs.org/promise/-/promise-2.0.0.tgz",
                          "resolved": "https://registry.npmjs.org/promise/-/promise-2.0.0.tgz",
                          "dependencies": {
                            "is-promise": {
                              "version": "1.0.1",
                              "from": "https://registry.npmjs.org/is-promise/-/is-promise-1.0.1.tgz",
                              "resolved": "https://registry.npmjs.org/is-promise/-/is-promise-1.0.1.tgz"
                            }
                          }
                        },
                        "css": {
                          "version": "1.0.8",
                          "from": "https://registry.npmjs.org/css/-/css-1.0.8.tgz",
                          "resolved": "https://registry.npmjs.org/css/-/css-1.0.8.tgz",
                          "dependencies": {
                            "css-parse": {
                              "version": "1.0.4",
                              "from": "https://registry.npmjs.org/css-parse/-/css-parse-1.0.4.tgz",
                              "resolved": "https://registry.npmjs.org/css-parse/-/css-parse-1.0.4.tgz"
                            },
                            "css-stringify": {
                              "version": "1.0.5",
                              "from": "https://registry.npmjs.org/css-stringify/-/css-stringify-1.0.5.tgz",
                              "resolved": "https://registry.npmjs.org/css-stringify/-/css-stringify-1.0.5.tgz"
                            }
                          }
                        },
                        "uglify-js": {
                          "version": "2.2.5",
                          "from": "https://registry.npmjs.org/uglify-js/-/uglify-js-2.2.5.tgz",
                          "resolved": "https://registry.npmjs.org/uglify-js/-/uglify-js-2.2.5.tgz",
                          "dependencies": {
                            "source-map": {
                              "version": "0.1.43",
                              "from": "https://registry.npmjs.org/source-map/-/source-map-0.1.43.tgz",
                              "resolved": "https://registry.npmjs.org/source-map/-/source-map-0.1.43.tgz",
                              "dependencies": {
                                "amdefine": {
                                  "version": "1.0.0",
                                  "from": "https://registry.npmjs.org/amdefine/-/amdefine-1.0.0.tgz",
                                  "resolved": "https://registry.npmjs.org/amdefine/-/amdefine-1.0.0.tgz"
                                }
                              }
                            },
                            "optimist": {
                              "version": "0.3.7",
                              "from": "https://registry.npmjs.org/optimist/-/optimist-0.3.7.tgz",
                              "resolved": "https://registry.npmjs.org/optimist/-/optimist-0.3.7.tgz",
                              "dependencies": {
                                "wordwrap": {
                                  "version": "0.0.3",
                                  "from": "https://registry.npmjs.org/wordwrap/-/wordwrap-0.0.3.tgz",
                                  "resolved": "https://registry.npmjs.org/wordwrap/-/wordwrap-0.0.3.tgz"
                                }
                              }
                            }
                          }
                        }
                      }
                    },
                    "uglify-js": {
                      "version": "2.6.1",
                      "from": "https://registry.npmjs.org/uglify-js/-/uglify-js-2.6.1.tgz",
                      "resolved": "https://registry.npmjs.org/uglify-js/-/uglify-js-2.6.1.tgz",
                      "dependencies": {
                        "async": {
                          "version": "0.2.10",
                          "from": "https://registry.npmjs.org/async/-/async-0.2.10.tgz",
                          "resolved": "https://registry.npmjs.org/async/-/async-0.2.10.tgz"
                        },
                        "source-map": {
                          "version": "0.5.3",
                          "from": "https://registry.npmjs.org/source-map/-/source-map-0.5.3.tgz",
                          "resolved": "https://registry.npmjs.org/source-map/-/source-map-0.5.3.tgz"
                        },
                        "uglify-to-browserify": {
                          "version": "1.0.2",
                          "from": "https://registry.npmjs.org/uglify-to-browserify/-/uglify-to-browserify-1.0.2.tgz",
                          "resolved": "https://registry.npmjs.org/uglify-to-browserify/-/uglify-to-browserify-1.0.2.tgz"
                        },
                        "yargs": {
                          "version": "3.10.0",
                          "from": "https://registry.npmjs.org/yargs/-/yargs-3.10.0.tgz",
                          "resolved": "https://registry.npmjs.org/yargs/-/yargs-3.10.0.tgz",
                          "dependencies": {
                            "camelcase": {
                              "version": "1.2.1",
                              "from": "https://registry.npmjs.org/camelcase/-/camelcase-1.2.1.tgz",
                              "resolved": "https://registry.npmjs.org/camelcase/-/camelcase-1.2.1.tgz"
                            },
                            "cliui": {
                              "version": "2.1.0",
                              "from": "https://registry.npmjs.org/cliui/-/cliui-2.1.0.tgz",
                              "resolved": "https://registry.npmjs.org/cliui/-/cliui-2.1.0.tgz",
                              "dependencies": {
                                "center-align": {
                                  "version": "0.1.3",
                                  "from": "https://registry.npmjs.org/center-align/-/center-align-0.1.3.tgz",
                                  "resolved": "https://registry.npmjs.org/center-align/-/center-align-0.1.3.tgz",
                                  "dependencies": {
                                    "align-text": {
                                      "version": "0.1.4",
                                      "from": "https://registry.npmjs.org/align-text/-/align-text-0.1.4.tgz",
                                      "resolved": "https://registry.npmjs.org/align-text/-/align-text-0.1.4.tgz",
                                      "dependencies": {
                                        "kind-of": {
                                          "version": "3.0.2",
                                          "from": "https://registry.npmjs.org/kind-of/-/kind-of-3.0.2.tgz",
                                          "resolved": "https://registry.npmjs.org/kind-of/-/kind-of-3.0.2.tgz",
                                          "dependencies": {
                                            "is-buffer": {
                                              "version": "1.1.2",
                                              "from": "https://registry.npmjs.org/is-buffer/-/is-buffer-1.1.2.tgz",
                                              "resolved": "https://registry.npmjs.org/is-buffer/-/is-buffer-1.1.2.tgz"
                                            }
                                          }
                                        },
                                        "longest": {
                                          "version": "1.0.1",
                                          "from": "https://registry.npmjs.org/longest/-/longest-1.0.1.tgz",
                                          "resolved": "https://registry.npmjs.org/longest/-/longest-1.0.1.tgz"
                                        },
                                        "repeat-string": {
                                          "version": "1.5.2",
                                          "from": "https://registry.npmjs.org/repeat-string/-/repeat-string-1.5.2.tgz",
                                          "resolved": "https://registry.npmjs.org/repeat-string/-/repeat-string-1.5.2.tgz"
                                        }
                                      }
                                    },
                                    "lazy-cache": {
                                      "version": "1.0.3",
                                      "from": "https://registry.npmjs.org/lazy-cache/-/lazy-cache-1.0.3.tgz",
                                      "resolved": "https://registry.npmjs.org/lazy-cache/-/lazy-cache-1.0.3.tgz"
                                    }
                                  }
                                },
                                "right-align": {
                                  "version": "0.1.3",
                                  "from": "https://registry.npmjs.org/right-align/-/right-align-0.1.3.tgz",
                                  "resolved": "https://registry.npmjs.org/right-align/-/right-align-0.1.3.tgz",
                                  "dependencies": {
                                    "align-text": {
                                      "version": "0.1.4",
                                      "from": "https://registry.npmjs.org/align-text/-/align-text-0.1.4.tgz",
                                      "resolved": "https://registry.npmjs.org/align-text/-/align-text-0.1.4.tgz",
                                      "dependencies": {
                                        "kind-of": {
                                          "version": "3.0.2",
                                          "from": "https://registry.npmjs.org/kind-of/-/kind-of-3.0.2.tgz",
                                          "resolved": "https://registry.npmjs.org/kind-of/-/kind-of-3.0.2.tgz",
                                          "dependencies": {
                                            "is-buffer": {
                                              "version": "1.1.2",
                                              "from": "https://registry.npmjs.org/is-buffer/-/is-buffer-1.1.2.tgz",
                                              "resolved": "https://registry.npmjs.org/is-buffer/-/is-buffer-1.1.2.tgz"
                                            }
                                          }
                                        },
                                        "longest": {
                                          "version": "1.0.1",
                                          "from": "https://registry.npmjs.org/longest/-/longest-1.0.1.tgz",
                                          "resolved": "https://registry.npmjs.org/longest/-/longest-1.0.1.tgz"
                                        },
                                        "repeat-string": {
                                          "version": "1.5.2",
                                          "from": "https://registry.npmjs.org/repeat-string/-/repeat-string-1.5.2.tgz",
                                          "resolved": "https://registry.npmjs.org/repeat-string/-/repeat-string-1.5.2.tgz"
                                        }
                                      }
                                    }
                                  }
                                },
                                "wordwrap": {
                                  "version": "0.0.2",
                                  "from": "https://registry.npmjs.org/wordwrap/-/wordwrap-0.0.2.tgz",
                                  "resolved": "https://registry.npmjs.org/wordwrap/-/wordwrap-0.0.2.tgz"
                                }
                              }
                            },
                            "decamelize": {
                              "version": "1.1.2",
                              "from": "https://registry.npmjs.org/decamelize/-/decamelize-1.1.2.tgz",
                              "resolved": "https://registry.npmjs.org/decamelize/-/decamelize-1.1.2.tgz",
                              "dependencies": {
                                "escape-string-regexp": {
                                  "version": "1.0.4",
                                  "from": "https://registry.npmjs.org/escape-string-regexp/-/escape-string-regexp-1.0.4.tgz",
                                  "resolved": "https://registry.npmjs.org/escape-string-regexp/-/escape-string-regexp-1.0.4.tgz"
                                }
                              }
                            },
                            "window-size": {
                              "version": "0.1.0",
                              "from": "https://registry.npmjs.org/window-size/-/window-size-0.1.0.tgz",
                              "resolved": "https://registry.npmjs.org/window-size/-/window-size-0.1.0.tgz"
                            }
                          }
                        }
                      }
                    },
                    "void-elements": {
                      "version": "2.0.1",
                      "from": "https://registry.npmjs.org/void-elements/-/void-elements-2.0.1.tgz",
                      "resolved": "https://registry.npmjs.org/void-elements/-/void-elements-2.0.1.tgz"
                    },
                    "with": {
                      "version": "4.0.3",
                      "from": "https://registry.npmjs.org/with/-/with-4.0.3.tgz",
                      "resolved": "https://registry.npmjs.org/with/-/with-4.0.3.tgz",
                      "dependencies": {
                        "acorn": {
                          "version": "1.2.2",
                          "from": "https://registry.npmjs.org/acorn/-/acorn-1.2.2.tgz",
                          "resolved": "https://registry.npmjs.org/acorn/-/acorn-1.2.2.tgz"
                        },
                        "acorn-globals": {
                          "version": "1.0.9",
                          "from": "https://registry.npmjs.org/acorn-globals/-/acorn-globals-1.0.9.tgz",
                          "resolved": "https://registry.npmjs.org/acorn-globals/-/acorn-globals-1.0.9.tgz",
                          "dependencies": {
                            "acorn": {
                              "version": "2.7.0",
                              "from": "https://registry.npmjs.org/acorn/-/acorn-2.7.0.tgz",
                              "resolved": "https://registry.npmjs.org/acorn/-/acorn-2.7.0.tgz"
                            }
                          }
                        }
                      }
                    }
                  }
                },
                "escape-string-regexp": {
                  "version": "1.0.1",
                  "from": "https://registry.npmjs.org/escape-string-regexp/-/escape-string-regexp-1.0.1.tgz",
                  "resolved": "https://registry.npmjs.org/escape-string-regexp/-/escape-string-regexp-1.0.1.tgz"
                }
              }
            },
            "optimist": {
              "version": "0.6.1",
              "from": "https://registry.npmjs.org/optimist/-/optimist-0.6.1.tgz",
              "resolved": "https://registry.npmjs.org/optimist/-/optimist-0.6.1.tgz",
              "dependencies": {
                "wordwrap": {
                  "version": "0.0.3",
                  "from": "https://registry.npmjs.org/wordwrap/-/wordwrap-0.0.3.tgz",
                  "resolved": "https://registry.npmjs.org/wordwrap/-/wordwrap-0.0.3.tgz"
                },
                "minimist": {
                  "version": "0.0.10",
                  "from": "https://registry.npmjs.org/minimist/-/minimist-0.0.10.tgz",
                  "resolved": "https://registry.npmjs.org/minimist/-/minimist-0.0.10.tgz"
                }
              }
            },
            "plist": {
              "version": "1.1.0",
              "from": "https://registry.npmjs.org/plist/-/plist-1.1.0.tgz",
              "resolved": "https://registry.npmjs.org/plist/-/plist-1.1.0.tgz",
              "dependencies": {
                "base64-js": {
                  "version": "0.0.6",
                  "from": "https://registry.npmjs.org/base64-js/-/base64-js-0.0.6.tgz",
                  "resolved": "https://registry.npmjs.org/base64-js/-/base64-js-0.0.6.tgz"
                },
                "xmlbuilder": {
                  "version": "2.2.1",
                  "from": "https://registry.npmjs.org/xmlbuilder/-/xmlbuilder-2.2.1.tgz",
                  "resolved": "https://registry.npmjs.org/xmlbuilder/-/xmlbuilder-2.2.1.tgz",
                  "dependencies": {
                    "lodash-node": {
                      "version": "2.4.1",
                      "from": "https://registry.npmjs.org/lodash-node/-/lodash-node-2.4.1.tgz",
                      "resolved": "https://registry.npmjs.org/lodash-node/-/lodash-node-2.4.1.tgz"
                    }
                  }
                },
                "xmldom": {
                  "version": "0.1.22",
                  "from": "https://registry.npmjs.org/xmldom/-/xmldom-0.1.22.tgz",
                  "resolved": "https://registry.npmjs.org/xmldom/-/xmldom-0.1.22.tgz"
                },
                "util-deprecate": {
                  "version": "1.0.0",
                  "from": "https://registry.npmjs.org/util-deprecate/-/util-deprecate-1.0.0.tgz",
                  "resolved": "https://registry.npmjs.org/util-deprecate/-/util-deprecate-1.0.0.tgz"
                }
              }
            }
          }
        },
        "jed": {
          "version": "0.5.4",
          "from": "https://registry.npmjs.org/jed/-/jed-0.5.4.tgz",
          "resolved": "https://registry.npmjs.org/jed/-/jed-0.5.4.tgz"
        },
        "nodemailer": {
          "version": "0.7.1",
          "from": "https://registry.npmjs.org/nodemailer/-/nodemailer-0.7.1.tgz",
          "resolved": "https://registry.npmjs.org/nodemailer/-/nodemailer-0.7.1.tgz",
          "dependencies": {
            "mailcomposer": {
              "version": "0.2.12",
              "from": "https://registry.npmjs.org/mailcomposer/-/mailcomposer-0.2.12.tgz",
              "resolved": "https://registry.npmjs.org/mailcomposer/-/mailcomposer-0.2.12.tgz",
              "dependencies": {
                "mimelib": {
                  "version": "0.2.19",
                  "from": "https://registry.npmjs.org/mimelib/-/mimelib-0.2.19.tgz",
                  "resolved": "https://registry.npmjs.org/mimelib/-/mimelib-0.2.19.tgz",
                  "dependencies": {
                    "encoding": {
                      "version": "0.1.12",
                      "from": "https://registry.npmjs.org/encoding/-/encoding-0.1.12.tgz",
                      "resolved": "https://registry.npmjs.org/encoding/-/encoding-0.1.12.tgz",
                      "dependencies": {
                        "iconv-lite": {
                          "version": "0.4.13",
                          "from": "https://registry.npmjs.org/iconv-lite/-/iconv-lite-0.4.13.tgz",
                          "resolved": "https://registry.npmjs.org/iconv-lite/-/iconv-lite-0.4.13.tgz"
                        }
                      }
                    },
                    "addressparser": {
                      "version": "0.3.2",
                      "from": "https://registry.npmjs.org/addressparser/-/addressparser-0.3.2.tgz",
                      "resolved": "https://registry.npmjs.org/addressparser/-/addressparser-0.3.2.tgz"
                    }
                  }
                },
                "mime": {
                  "version": "1.2.11",
                  "from": "https://registry.npmjs.org/mime/-/mime-1.2.11.tgz",
                  "resolved": "https://registry.npmjs.org/mime/-/mime-1.2.11.tgz"
                },
                "follow-redirects": {
                  "version": "0.0.3",
                  "from": "https://registry.npmjs.org/follow-redirects/-/follow-redirects-0.0.3.tgz",
                  "resolved": "https://registry.npmjs.org/follow-redirects/-/follow-redirects-0.0.3.tgz",
                  "dependencies": {
                    "underscore": {
                      "version": "1.8.3",
                      "from": "https://registry.npmjs.org/underscore/-/underscore-1.8.3.tgz",
                      "resolved": "https://registry.npmjs.org/underscore/-/underscore-1.8.3.tgz"
                    }
                  }
                },
                "dkim-signer": {
                  "version": "0.1.2",
                  "from": "https://registry.npmjs.org/dkim-signer/-/dkim-signer-0.1.2.tgz",
                  "resolved": "https://registry.npmjs.org/dkim-signer/-/dkim-signer-0.1.2.tgz",
                  "dependencies": {
                    "punycode": {
                      "version": "1.2.4",
                      "from": "https://registry.npmjs.org/punycode/-/punycode-1.2.4.tgz",
                      "resolved": "https://registry.npmjs.org/punycode/-/punycode-1.2.4.tgz"
                    }
                  }
                }
              }
            },
            "directmail": {
              "version": "0.1.8",
              "from": "https://registry.npmjs.org/directmail/-/directmail-0.1.8.tgz",
              "resolved": "https://registry.npmjs.org/directmail/-/directmail-0.1.8.tgz"
            },
            "he": {
              "version": "0.3.6",
              "from": "https://registry.npmjs.org/he/-/he-0.3.6.tgz",
              "resolved": "https://registry.npmjs.org/he/-/he-0.3.6.tgz"
            },
            "public-address": {
              "version": "0.1.1",
              "from": "https://registry.npmjs.org/public-address/-/public-address-0.1.1.tgz",
              "resolved": "https://registry.npmjs.org/public-address/-/public-address-0.1.1.tgz"
            },
            "aws-sdk": {
              "version": "2.0.5",
              "from": "https://registry.npmjs.org/aws-sdk/-/aws-sdk-2.0.5.tgz",
              "resolved": "https://registry.npmjs.org/aws-sdk/-/aws-sdk-2.0.5.tgz",
              "dependencies": {
                "aws-sdk-apis": {
                  "version": "3.1.10",
                  "from": "https://registry.npmjs.org/aws-sdk-apis/-/aws-sdk-apis-3.1.10.tgz",
                  "resolved": "https://registry.npmjs.org/aws-sdk-apis/-/aws-sdk-apis-3.1.10.tgz"
                },
                "xml2js": {
                  "version": "0.2.6",
                  "from": "https://registry.npmjs.org/xml2js/-/xml2js-0.2.6.tgz",
                  "resolved": "https://registry.npmjs.org/xml2js/-/xml2js-0.2.6.tgz",
                  "dependencies": {
                    "sax": {
                      "version": "0.4.2",
                      "from": "https://registry.npmjs.org/sax/-/sax-0.4.2.tgz",
                      "resolved": "https://registry.npmjs.org/sax/-/sax-0.4.2.tgz"
                    }
                  }
                },
                "xmlbuilder": {
                  "version": "0.4.2",
                  "from": "https://registry.npmjs.org/xmlbuilder/-/xmlbuilder-0.4.2.tgz",
                  "resolved": "https://registry.npmjs.org/xmlbuilder/-/xmlbuilder-0.4.2.tgz"
                }
              }
            },
            "readable-stream": {
              "version": "1.1.13",
              "from": "https://registry.npmjs.org/readable-stream/-/readable-stream-1.1.13.tgz",
              "resolved": "https://registry.npmjs.org/readable-stream/-/readable-stream-1.1.13.tgz",
              "dependencies": {
                "core-util-is": {
                  "version": "1.0.2",
                  "from": "https://registry.npmjs.org/core-util-is/-/core-util-is-1.0.2.tgz",
                  "resolved": "https://registry.npmjs.org/core-util-is/-/core-util-is-1.0.2.tgz"
                },
                "isarray": {
                  "version": "0.0.1",
                  "from": "https://registry.npmjs.org/isarray/-/isarray-0.0.1.tgz",
                  "resolved": "https://registry.npmjs.org/isarray/-/isarray-0.0.1.tgz"
                },
                "string_decoder": {
                  "version": "0.10.31",
                  "from": "https://registry.npmjs.org/string_decoder/-/string_decoder-0.10.31.tgz",
                  "resolved": "https://registry.npmjs.org/string_decoder/-/string_decoder-0.10.31.tgz"
                },
                "inherits": {
                  "version": "2.0.1",
                  "from": "https://registry.npmjs.org/inherits/-/inherits-2.0.1.tgz",
                  "resolved": "https://registry.npmjs.org/inherits/-/inherits-2.0.1.tgz"
                }
              }
            }
          }
        },
        "po2json": {
          "version": "0.4.1",
          "from": "https://registry.npmjs.org/po2json/-/po2json-0.4.1.tgz",
          "resolved": "https://registry.npmjs.org/po2json/-/po2json-0.4.1.tgz",
          "dependencies": {
            "nomnom": {
              "version": "1.8.1",
              "from": "https://registry.npmjs.org/nomnom/-/nomnom-1.8.1.tgz",
              "resolved": "https://registry.npmjs.org/nomnom/-/nomnom-1.8.1.tgz",
              "dependencies": {
                "underscore": {
                  "version": "1.6.0",
                  "from": "https://registry.npmjs.org/underscore/-/underscore-1.6.0.tgz",
                  "resolved": "https://registry.npmjs.org/underscore/-/underscore-1.6.0.tgz"
                },
                "chalk": {
                  "version": "0.4.0",
                  "from": "https://registry.npmjs.org/chalk/-/chalk-0.4.0.tgz",
                  "resolved": "https://registry.npmjs.org/chalk/-/chalk-0.4.0.tgz",
                  "dependencies": {
                    "has-color": {
                      "version": "0.1.7",
                      "from": "https://registry.npmjs.org/has-color/-/has-color-0.1.7.tgz",
                      "resolved": "https://registry.npmjs.org/has-color/-/has-color-0.1.7.tgz"
                    },
                    "ansi-styles": {
                      "version": "1.0.0",
                      "from": "https://registry.npmjs.org/ansi-styles/-/ansi-styles-1.0.0.tgz",
                      "resolved": "https://registry.npmjs.org/ansi-styles/-/ansi-styles-1.0.0.tgz"
                    },
                    "strip-ansi": {
                      "version": "0.1.1",
                      "from": "https://registry.npmjs.org/strip-ansi/-/strip-ansi-0.1.1.tgz",
                      "resolved": "https://registry.npmjs.org/strip-ansi/-/strip-ansi-0.1.1.tgz"
                    }
                  }
                }
              }
            },
            "gettext-parser": {
              "version": "1.1.0",
              "from": "https://registry.npmjs.org/gettext-parser/-/gettext-parser-1.1.0.tgz",
              "resolved": "https://registry.npmjs.org/gettext-parser/-/gettext-parser-1.1.0.tgz",
              "dependencies": {
                "encoding": {
                  "version": "0.1.12",
                  "from": "https://registry.npmjs.org/encoding/-/encoding-0.1.12.tgz",
                  "resolved": "https://registry.npmjs.org/encoding/-/encoding-0.1.12.tgz",
                  "dependencies": {
                    "iconv-lite": {
                      "version": "0.4.13",
                      "from": "https://registry.npmjs.org/iconv-lite/-/iconv-lite-0.4.13.tgz",
                      "resolved": "https://registry.npmjs.org/iconv-lite/-/iconv-lite-0.4.13.tgz"
                    }
                  }
                }
              }
            }
          }
        },
        "request": {
          "version": "2.69.0",
          "from": "https://registry.npmjs.org/request/-/request-2.69.0.tgz",
          "resolved": "https://registry.npmjs.org/request/-/request-2.69.0.tgz",
          "dependencies": {
            "aws-sign2": {
              "version": "0.6.0",
              "from": "https://registry.npmjs.org/aws-sign2/-/aws-sign2-0.6.0.tgz",
              "resolved": "https://registry.npmjs.org/aws-sign2/-/aws-sign2-0.6.0.tgz"
            },
            "aws4": {
              "version": "1.2.1",
              "from": "https://registry.npmjs.org/aws4/-/aws4-1.2.1.tgz",
              "resolved": "https://registry.npmjs.org/aws4/-/aws4-1.2.1.tgz",
              "dependencies": {
                "lru-cache": {
                  "version": "2.7.3",
                  "from": "https://registry.npmjs.org/lru-cache/-/lru-cache-2.7.3.tgz",
                  "resolved": "https://registry.npmjs.org/lru-cache/-/lru-cache-2.7.3.tgz"
                }
              }
            },
            "bl": {
              "version": "1.0.3",
              "from": "https://registry.npmjs.org/bl/-/bl-1.0.3.tgz",
              "resolved": "https://registry.npmjs.org/bl/-/bl-1.0.3.tgz",
              "dependencies": {
                "readable-stream": {
                  "version": "2.0.5",
                  "from": "https://registry.npmjs.org/readable-stream/-/readable-stream-2.0.5.tgz",
                  "resolved": "https://registry.npmjs.org/readable-stream/-/readable-stream-2.0.5.tgz",
                  "dependencies": {
                    "core-util-is": {
                      "version": "1.0.2",
                      "from": "https://registry.npmjs.org/core-util-is/-/core-util-is-1.0.2.tgz",
                      "resolved": "https://registry.npmjs.org/core-util-is/-/core-util-is-1.0.2.tgz"
                    },
                    "inherits": {
                      "version": "2.0.1",
                      "from": "https://registry.npmjs.org/inherits/-/inherits-2.0.1.tgz",
                      "resolved": "https://registry.npmjs.org/inherits/-/inherits-2.0.1.tgz"
                    },
                    "isarray": {
                      "version": "0.0.1",
                      "from": "https://registry.npmjs.org/isarray/-/isarray-0.0.1.tgz",
                      "resolved": "https://registry.npmjs.org/isarray/-/isarray-0.0.1.tgz"
                    },
                    "process-nextick-args": {
                      "version": "1.0.6",
                      "from": "https://registry.npmjs.org/process-nextick-args/-/process-nextick-args-1.0.6.tgz",
                      "resolved": "https://registry.npmjs.org/process-nextick-args/-/process-nextick-args-1.0.6.tgz"
                    },
                    "string_decoder": {
                      "version": "0.10.31",
                      "from": "https://registry.npmjs.org/string_decoder/-/string_decoder-0.10.31.tgz",
                      "resolved": "https://registry.npmjs.org/string_decoder/-/string_decoder-0.10.31.tgz"
                    },
                    "util-deprecate": {
                      "version": "1.0.2",
                      "from": "https://registry.npmjs.org/util-deprecate/-/util-deprecate-1.0.2.tgz",
                      "resolved": "https://registry.npmjs.org/util-deprecate/-/util-deprecate-1.0.2.tgz"
                    }
                  }
                }
              }
            },
            "caseless": {
              "version": "0.11.0",
              "from": "https://registry.npmjs.org/caseless/-/caseless-0.11.0.tgz",
              "resolved": "https://registry.npmjs.org/caseless/-/caseless-0.11.0.tgz"
            },
            "combined-stream": {
              "version": "1.0.5",
              "from": "https://registry.npmjs.org/combined-stream/-/combined-stream-1.0.5.tgz",
              "resolved": "https://registry.npmjs.org/combined-stream/-/combined-stream-1.0.5.tgz",
              "dependencies": {
                "delayed-stream": {
                  "version": "1.0.0",
                  "from": "https://registry.npmjs.org/delayed-stream/-/delayed-stream-1.0.0.tgz",
                  "resolved": "https://registry.npmjs.org/delayed-stream/-/delayed-stream-1.0.0.tgz"
                }
              }
            },
            "extend": {
              "version": "3.0.0",
              "from": "https://registry.npmjs.org/extend/-/extend-3.0.0.tgz",
              "resolved": "https://registry.npmjs.org/extend/-/extend-3.0.0.tgz"
            },
            "forever-agent": {
              "version": "0.6.1",
              "from": "https://registry.npmjs.org/forever-agent/-/forever-agent-0.6.1.tgz",
              "resolved": "https://registry.npmjs.org/forever-agent/-/forever-agent-0.6.1.tgz"
            },
            "form-data": {
              "version": "1.0.0-rc3",
              "from": "https://registry.npmjs.org/form-data/-/form-data-1.0.0-rc3.tgz",
              "resolved": "https://registry.npmjs.org/form-data/-/form-data-1.0.0-rc3.tgz",
              "dependencies": {
                "async": {
                  "version": "1.5.2",
                  "from": "https://registry.npmjs.org/async/-/async-1.5.2.tgz",
                  "resolved": "https://registry.npmjs.org/async/-/async-1.5.2.tgz"
                }
              }
            },
            "har-validator": {
              "version": "2.0.6",
              "from": "https://registry.npmjs.org/har-validator/-/har-validator-2.0.6.tgz",
              "resolved": "https://registry.npmjs.org/har-validator/-/har-validator-2.0.6.tgz",
              "dependencies": {
                "chalk": {
                  "version": "1.1.1",
                  "from": "https://registry.npmjs.org/chalk/-/chalk-1.1.1.tgz",
                  "resolved": "https://registry.npmjs.org/chalk/-/chalk-1.1.1.tgz",
                  "dependencies": {
                    "ansi-styles": {
                      "version": "2.1.0",
                      "from": "https://registry.npmjs.org/ansi-styles/-/ansi-styles-2.1.0.tgz",
                      "resolved": "https://registry.npmjs.org/ansi-styles/-/ansi-styles-2.1.0.tgz"
                    },
                    "escape-string-regexp": {
                      "version": "1.0.4",
                      "from": "https://registry.npmjs.org/escape-string-regexp/-/escape-string-regexp-1.0.4.tgz",
                      "resolved": "https://registry.npmjs.org/escape-string-regexp/-/escape-string-regexp-1.0.4.tgz"
                    },
                    "has-ansi": {
                      "version": "2.0.0",
                      "from": "https://registry.npmjs.org/has-ansi/-/has-ansi-2.0.0.tgz",
                      "resolved": "https://registry.npmjs.org/has-ansi/-/has-ansi-2.0.0.tgz",
                      "dependencies": {
                        "ansi-regex": {
                          "version": "2.0.0",
                          "from": "https://registry.npmjs.org/ansi-regex/-/ansi-regex-2.0.0.tgz",
                          "resolved": "https://registry.npmjs.org/ansi-regex/-/ansi-regex-2.0.0.tgz"
                        }
                      }
                    },
                    "strip-ansi": {
                      "version": "3.0.0",
                      "from": "https://registry.npmjs.org/strip-ansi/-/strip-ansi-3.0.0.tgz",
                      "resolved": "https://registry.npmjs.org/strip-ansi/-/strip-ansi-3.0.0.tgz",
                      "dependencies": {
                        "ansi-regex": {
                          "version": "2.0.0",
                          "from": "https://registry.npmjs.org/ansi-regex/-/ansi-regex-2.0.0.tgz",
                          "resolved": "https://registry.npmjs.org/ansi-regex/-/ansi-regex-2.0.0.tgz"
                        }
                      }
                    },
                    "supports-color": {
                      "version": "2.0.0",
                      "from": "https://registry.npmjs.org/supports-color/-/supports-color-2.0.0.tgz",
                      "resolved": "https://registry.npmjs.org/supports-color/-/supports-color-2.0.0.tgz"
                    }
                  }
                },
                "commander": {
                  "version": "2.9.0",
                  "from": "https://registry.npmjs.org/commander/-/commander-2.9.0.tgz",
                  "resolved": "https://registry.npmjs.org/commander/-/commander-2.9.0.tgz",
                  "dependencies": {
                    "graceful-readlink": {
                      "version": "1.0.1",
                      "from": "https://registry.npmjs.org/graceful-readlink/-/graceful-readlink-1.0.1.tgz",
                      "resolved": "https://registry.npmjs.org/graceful-readlink/-/graceful-readlink-1.0.1.tgz"
                    }
                  }
                },
                "is-my-json-valid": {
                  "version": "2.12.4",
                  "from": "https://registry.npmjs.org/is-my-json-valid/-/is-my-json-valid-2.12.4.tgz",
                  "resolved": "https://registry.npmjs.org/is-my-json-valid/-/is-my-json-valid-2.12.4.tgz",
                  "dependencies": {
                    "generate-function": {
                      "version": "2.0.0",
                      "from": "https://registry.npmjs.org/generate-function/-/generate-function-2.0.0.tgz",
                      "resolved": "https://registry.npmjs.org/generate-function/-/generate-function-2.0.0.tgz"
                    },
                    "generate-object-property": {
                      "version": "1.2.0",
                      "from": "https://registry.npmjs.org/generate-object-property/-/generate-object-property-1.2.0.tgz",
                      "resolved": "https://registry.npmjs.org/generate-object-property/-/generate-object-property-1.2.0.tgz",
                      "dependencies": {
                        "is-property": {
                          "version": "1.0.2",
                          "from": "https://registry.npmjs.org/is-property/-/is-property-1.0.2.tgz",
                          "resolved": "https://registry.npmjs.org/is-property/-/is-property-1.0.2.tgz"
                        }
                      }
                    },
                    "jsonpointer": {
                      "version": "2.0.0",
                      "from": "https://registry.npmjs.org/jsonpointer/-/jsonpointer-2.0.0.tgz",
                      "resolved": "https://registry.npmjs.org/jsonpointer/-/jsonpointer-2.0.0.tgz"
                    },
                    "xtend": {
                      "version": "4.0.1",
                      "from": "https://registry.npmjs.org/xtend/-/xtend-4.0.1.tgz",
                      "resolved": "https://registry.npmjs.org/xtend/-/xtend-4.0.1.tgz"
                    }
                  }
                },
                "pinkie-promise": {
                  "version": "2.0.0",
                  "from": "https://registry.npmjs.org/pinkie-promise/-/pinkie-promise-2.0.0.tgz",
                  "resolved": "https://registry.npmjs.org/pinkie-promise/-/pinkie-promise-2.0.0.tgz",
                  "dependencies": {
                    "pinkie": {
                      "version": "2.0.4",
                      "from": "https://registry.npmjs.org/pinkie/-/pinkie-2.0.4.tgz",
                      "resolved": "https://registry.npmjs.org/pinkie/-/pinkie-2.0.4.tgz"
                    }
                  }
                }
              }
            },
            "hawk": {
              "version": "3.1.3",
              "from": "https://registry.npmjs.org/hawk/-/hawk-3.1.3.tgz",
              "resolved": "https://registry.npmjs.org/hawk/-/hawk-3.1.3.tgz",
              "dependencies": {
                "hoek": {
                  "version": "2.16.3",
                  "from": "https://registry.npmjs.org/hoek/-/hoek-2.16.3.tgz",
                  "resolved": "https://registry.npmjs.org/hoek/-/hoek-2.16.3.tgz"
                },
                "boom": {
                  "version": "2.10.1",
                  "from": "https://registry.npmjs.org/boom/-/boom-2.10.1.tgz",
                  "resolved": "https://registry.npmjs.org/boom/-/boom-2.10.1.tgz"
                },
                "cryptiles": {
                  "version": "2.0.5",
                  "from": "https://registry.npmjs.org/cryptiles/-/cryptiles-2.0.5.tgz",
                  "resolved": "https://registry.npmjs.org/cryptiles/-/cryptiles-2.0.5.tgz"
                },
                "sntp": {
                  "version": "1.0.9",
                  "from": "https://registry.npmjs.org/sntp/-/sntp-1.0.9.tgz",
                  "resolved": "https://registry.npmjs.org/sntp/-/sntp-1.0.9.tgz"
                }
              }
            },
            "http-signature": {
              "version": "1.1.1",
              "from": "https://registry.npmjs.org/http-signature/-/http-signature-1.1.1.tgz",
              "resolved": "https://registry.npmjs.org/http-signature/-/http-signature-1.1.1.tgz",
              "dependencies": {
                "assert-plus": {
                  "version": "0.2.0",
                  "from": "https://registry.npmjs.org/assert-plus/-/assert-plus-0.2.0.tgz",
                  "resolved": "https://registry.npmjs.org/assert-plus/-/assert-plus-0.2.0.tgz"
                },
                "jsprim": {
                  "version": "1.2.2",
                  "from": "https://registry.npmjs.org/jsprim/-/jsprim-1.2.2.tgz",
                  "resolved": "https://registry.npmjs.org/jsprim/-/jsprim-1.2.2.tgz",
                  "dependencies": {
                    "extsprintf": {
                      "version": "1.0.2",
                      "from": "https://registry.npmjs.org/extsprintf/-/extsprintf-1.0.2.tgz",
                      "resolved": "https://registry.npmjs.org/extsprintf/-/extsprintf-1.0.2.tgz"
                    },
                    "json-schema": {
                      "version": "0.2.2",
                      "from": "https://registry.npmjs.org/json-schema/-/json-schema-0.2.2.tgz",
                      "resolved": "https://registry.npmjs.org/json-schema/-/json-schema-0.2.2.tgz"
                    },
                    "verror": {
                      "version": "1.3.6",
                      "from": "https://registry.npmjs.org/verror/-/verror-1.3.6.tgz",
                      "resolved": "https://registry.npmjs.org/verror/-/verror-1.3.6.tgz"
                    }
                  }
                },
                "sshpk": {
                  "version": "1.7.4",
                  "from": "https://registry.npmjs.org/sshpk/-/sshpk-1.7.4.tgz",
                  "resolved": "https://registry.npmjs.org/sshpk/-/sshpk-1.7.4.tgz",
                  "dependencies": {
                    "asn1": {
                      "version": "0.2.3",
                      "from": "https://registry.npmjs.org/asn1/-/asn1-0.2.3.tgz",
                      "resolved": "https://registry.npmjs.org/asn1/-/asn1-0.2.3.tgz"
                    },
                    "dashdash": {
                      "version": "1.13.0",
                      "from": "https://registry.npmjs.org/dashdash/-/dashdash-1.13.0.tgz",
                      "resolved": "https://registry.npmjs.org/dashdash/-/dashdash-1.13.0.tgz",
                      "dependencies": {
                        "assert-plus": {
                          "version": "1.0.0",
                          "from": "https://registry.npmjs.org/assert-plus/-/assert-plus-1.0.0.tgz",
                          "resolved": "https://registry.npmjs.org/assert-plus/-/assert-plus-1.0.0.tgz"
                        }
                      }
                    },
                    "jsbn": {
                      "version": "0.1.0",
                      "from": "https://registry.npmjs.org/jsbn/-/jsbn-0.1.0.tgz",
                      "resolved": "https://registry.npmjs.org/jsbn/-/jsbn-0.1.0.tgz"
                    },
                    "tweetnacl": {
                      "version": "0.13.3",
                      "from": "https://registry.npmjs.org/tweetnacl/-/tweetnacl-0.13.3.tgz",
                      "resolved": "https://registry.npmjs.org/tweetnacl/-/tweetnacl-0.13.3.tgz"
                    },
                    "jodid25519": {
                      "version": "1.0.2",
                      "from": "https://registry.npmjs.org/jodid25519/-/jodid25519-1.0.2.tgz",
                      "resolved": "https://registry.npmjs.org/jodid25519/-/jodid25519-1.0.2.tgz"
                    },
                    "ecc-jsbn": {
                      "version": "0.1.1",
                      "from": "https://registry.npmjs.org/ecc-jsbn/-/ecc-jsbn-0.1.1.tgz",
                      "resolved": "https://registry.npmjs.org/ecc-jsbn/-/ecc-jsbn-0.1.1.tgz"
                    }
                  }
                }
              }
            },
            "is-typedarray": {
              "version": "1.0.0",
              "from": "https://registry.npmjs.org/is-typedarray/-/is-typedarray-1.0.0.tgz",
              "resolved": "https://registry.npmjs.org/is-typedarray/-/is-typedarray-1.0.0.tgz"
            },
            "isstream": {
              "version": "0.1.2",
              "from": "https://registry.npmjs.org/isstream/-/isstream-0.1.2.tgz",
              "resolved": "https://registry.npmjs.org/isstream/-/isstream-0.1.2.tgz"
            },
            "json-stringify-safe": {
              "version": "5.0.1",
              "from": "https://registry.npmjs.org/json-stringify-safe/-/json-stringify-safe-5.0.1.tgz",
              "resolved": "https://registry.npmjs.org/json-stringify-safe/-/json-stringify-safe-5.0.1.tgz"
            },
            "mime-types": {
              "version": "2.1.10",
              "from": "https://registry.npmjs.org/mime-types/-/mime-types-2.1.10.tgz",
              "resolved": "https://registry.npmjs.org/mime-types/-/mime-types-2.1.10.tgz",
              "dependencies": {
                "mime-db": {
                  "version": "1.22.0",
                  "from": "https://registry.npmjs.org/mime-db/-/mime-db-1.22.0.tgz",
                  "resolved": "https://registry.npmjs.org/mime-db/-/mime-db-1.22.0.tgz"
                }
              }
            },
            "node-uuid": {
              "version": "1.4.7",
              "from": "https://registry.npmjs.org/node-uuid/-/node-uuid-1.4.7.tgz",
              "resolved": "https://registry.npmjs.org/node-uuid/-/node-uuid-1.4.7.tgz"
            },
            "oauth-sign": {
              "version": "0.8.1",
              "from": "https://registry.npmjs.org/oauth-sign/-/oauth-sign-0.8.1.tgz",
              "resolved": "https://registry.npmjs.org/oauth-sign/-/oauth-sign-0.8.1.tgz"
            },
            "qs": {
              "version": "6.0.2",
              "from": "https://registry.npmjs.org/qs/-/qs-6.0.2.tgz",
              "resolved": "https://registry.npmjs.org/qs/-/qs-6.0.2.tgz"
            },
            "stringstream": {
              "version": "0.0.5",
              "from": "https://registry.npmjs.org/stringstream/-/stringstream-0.0.5.tgz",
              "resolved": "https://registry.npmjs.org/stringstream/-/stringstream-0.0.5.tgz"
            },
            "tough-cookie": {
              "version": "2.2.1",
              "from": "https://registry.npmjs.org/tough-cookie/-/tough-cookie-2.2.1.tgz",
              "resolved": "https://registry.npmjs.org/tough-cookie/-/tough-cookie-2.2.1.tgz"
            },
            "tunnel-agent": {
              "version": "0.4.2",
              "from": "https://registry.npmjs.org/tunnel-agent/-/tunnel-agent-0.4.2.tgz",
              "resolved": "https://registry.npmjs.org/tunnel-agent/-/tunnel-agent-0.4.2.tgz"
            }
          }
        },
        "restify": {
          "version": "4.0.3",
          "from": "https://registry.npmjs.org/restify/-/restify-4.0.3.tgz",
          "resolved": "https://registry.npmjs.org/restify/-/restify-4.0.3.tgz",
          "dependencies": {
            "assert-plus": {
              "version": "0.1.5",
              "from": "https://registry.npmjs.org/assert-plus/-/assert-plus-0.1.5.tgz",
              "resolved": "https://registry.npmjs.org/assert-plus/-/assert-plus-0.1.5.tgz"
            },
            "backoff": {
              "version": "2.4.1",
              "from": "https://registry.npmjs.org/backoff/-/backoff-2.4.1.tgz",
              "resolved": "https://registry.npmjs.org/backoff/-/backoff-2.4.1.tgz",
              "dependencies": {
                "precond": {
                  "version": "0.2.3",
                  "from": "https://registry.npmjs.org/precond/-/precond-0.2.3.tgz",
                  "resolved": "https://registry.npmjs.org/precond/-/precond-0.2.3.tgz"
                }
              }
            },
            "bunyan": {
              "version": "1.6.0",
              "from": "https://registry.npmjs.org/bunyan/-/bunyan-1.6.0.tgz",
              "resolved": "https://registry.npmjs.org/bunyan/-/bunyan-1.6.0.tgz",
              "dependencies": {
                "mv": {
                  "version": "2.1.1",
                  "from": "https://registry.npmjs.org/mv/-/mv-2.1.1.tgz",
                  "resolved": "https://registry.npmjs.org/mv/-/mv-2.1.1.tgz",
                  "dependencies": {
                    "mkdirp": {
                      "version": "0.5.1",
                      "from": "https://registry.npmjs.org/mkdirp/-/mkdirp-0.5.1.tgz",
                      "resolved": "https://registry.npmjs.org/mkdirp/-/mkdirp-0.5.1.tgz",
                      "dependencies": {
                        "minimist": {
                          "version": "0.0.8",
                          "from": "https://registry.npmjs.org/minimist/-/minimist-0.0.8.tgz",
                          "resolved": "https://registry.npmjs.org/minimist/-/minimist-0.0.8.tgz"
                        }
                      }
                    },
                    "ncp": {
                      "version": "2.0.0",
                      "from": "https://registry.npmjs.org/ncp/-/ncp-2.0.0.tgz",
                      "resolved": "https://registry.npmjs.org/ncp/-/ncp-2.0.0.tgz"
                    },
                    "rimraf": {
                      "version": "2.4.5",
                      "from": "https://registry.npmjs.org/rimraf/-/rimraf-2.4.5.tgz",
                      "resolved": "https://registry.npmjs.org/rimraf/-/rimraf-2.4.5.tgz",
                      "dependencies": {
                        "glob": {
                          "version": "6.0.4",
                          "from": "https://registry.npmjs.org/glob/-/glob-6.0.4.tgz",
                          "resolved": "https://registry.npmjs.org/glob/-/glob-6.0.4.tgz",
                          "dependencies": {
                            "inflight": {
                              "version": "1.0.4",
                              "from": "https://registry.npmjs.org/inflight/-/inflight-1.0.4.tgz",
                              "resolved": "https://registry.npmjs.org/inflight/-/inflight-1.0.4.tgz",
                              "dependencies": {
                                "wrappy": {
                                  "version": "1.0.1",
                                  "from": "https://registry.npmjs.org/wrappy/-/wrappy-1.0.1.tgz",
                                  "resolved": "https://registry.npmjs.org/wrappy/-/wrappy-1.0.1.tgz"
                                }
                              }
                            },
                            "inherits": {
                              "version": "2.0.1",
                              "from": "https://registry.npmjs.org/inherits/-/inherits-2.0.1.tgz",
                              "resolved": "https://registry.npmjs.org/inherits/-/inherits-2.0.1.tgz"
                            },
                            "minimatch": {
                              "version": "3.0.0",
                              "from": "https://registry.npmjs.org/minimatch/-/minimatch-3.0.0.tgz",
                              "resolved": "https://registry.npmjs.org/minimatch/-/minimatch-3.0.0.tgz",
                              "dependencies": {
                                "brace-expansion": {
                                  "version": "1.1.3",
                                  "from": "https://registry.npmjs.org/brace-expansion/-/brace-expansion-1.1.3.tgz",
                                  "resolved": "https://registry.npmjs.org/brace-expansion/-/brace-expansion-1.1.3.tgz",
                                  "dependencies": {
                                    "balanced-match": {
                                      "version": "0.3.0",
                                      "from": "https://registry.npmjs.org/balanced-match/-/balanced-match-0.3.0.tgz",
                                      "resolved": "https://registry.npmjs.org/balanced-match/-/balanced-match-0.3.0.tgz"
                                    },
                                    "concat-map": {
                                      "version": "0.0.1",
                                      "from": "https://registry.npmjs.org/concat-map/-/concat-map-0.0.1.tgz",
                                      "resolved": "https://registry.npmjs.org/concat-map/-/concat-map-0.0.1.tgz"
                                    }
                                  }
                                }
                              }
                            },
                            "path-is-absolute": {
                              "version": "1.0.0",
                              "from": "https://registry.npmjs.org/path-is-absolute/-/path-is-absolute-1.0.0.tgz",
                              "resolved": "https://registry.npmjs.org/path-is-absolute/-/path-is-absolute-1.0.0.tgz"
                            }
                          }
                        }
                      }
                    }
                  }
                },
                "safe-json-stringify": {
                  "version": "1.0.3",
                  "from": "https://registry.npmjs.org/safe-json-stringify/-/safe-json-stringify-1.0.3.tgz",
                  "resolved": "https://registry.npmjs.org/safe-json-stringify/-/safe-json-stringify-1.0.3.tgz"
                },
                "moment": {
                  "version": "2.11.2",
                  "from": "https://registry.npmjs.org/moment/-/moment-2.11.2.tgz",
                  "resolved": "https://registry.npmjs.org/moment/-/moment-2.11.2.tgz"
                }
              }
            },
            "csv": {
              "version": "0.4.6",
              "from": "https://registry.npmjs.org/csv/-/csv-0.4.6.tgz",
              "resolved": "https://registry.npmjs.org/csv/-/csv-0.4.6.tgz",
              "dependencies": {
                "csv-generate": {
                  "version": "0.0.6",
                  "from": "https://registry.npmjs.org/csv-generate/-/csv-generate-0.0.6.tgz",
                  "resolved": "https://registry.npmjs.org/csv-generate/-/csv-generate-0.0.6.tgz"
                },
                "csv-parse": {
                  "version": "1.0.1",
                  "from": "https://registry.npmjs.org/csv-parse/-/csv-parse-1.0.1.tgz",
                  "resolved": "https://registry.npmjs.org/csv-parse/-/csv-parse-1.0.1.tgz"
                },
                "stream-transform": {
                  "version": "0.1.1",
                  "from": "https://registry.npmjs.org/stream-transform/-/stream-transform-0.1.1.tgz",
                  "resolved": "https://registry.npmjs.org/stream-transform/-/stream-transform-0.1.1.tgz"
                },
                "csv-stringify": {
                  "version": "0.0.8",
                  "from": "https://registry.npmjs.org/csv-stringify/-/csv-stringify-0.0.8.tgz",
                  "resolved": "https://registry.npmjs.org/csv-stringify/-/csv-stringify-0.0.8.tgz"
                }
              }
            },
            "escape-regexp-component": {
              "version": "1.0.2",
              "from": "https://registry.npmjs.org/escape-regexp-component/-/escape-regexp-component-1.0.2.tgz",
              "resolved": "https://registry.npmjs.org/escape-regexp-component/-/escape-regexp-component-1.0.2.tgz"
            },
            "formidable": {
              "version": "1.0.17",
              "from": "https://registry.npmjs.org/formidable/-/formidable-1.0.17.tgz",
              "resolved": "https://registry.npmjs.org/formidable/-/formidable-1.0.17.tgz"
            },
            "http-signature": {
              "version": "0.11.0",
              "from": "https://registry.npmjs.org/http-signature/-/http-signature-0.11.0.tgz",
              "resolved": "https://registry.npmjs.org/http-signature/-/http-signature-0.11.0.tgz",
              "dependencies": {
                "asn1": {
                  "version": "0.1.11",
                  "from": "https://registry.npmjs.org/asn1/-/asn1-0.1.11.tgz",
                  "resolved": "https://registry.npmjs.org/asn1/-/asn1-0.1.11.tgz"
                },
                "ctype": {
                  "version": "0.5.3",
                  "from": "https://registry.npmjs.org/ctype/-/ctype-0.5.3.tgz",
                  "resolved": "https://registry.npmjs.org/ctype/-/ctype-0.5.3.tgz"
                }
              }
            },
            "keep-alive-agent": {
              "version": "0.0.1",
              "from": "https://registry.npmjs.org/keep-alive-agent/-/keep-alive-agent-0.0.1.tgz",
              "resolved": "https://registry.npmjs.org/keep-alive-agent/-/keep-alive-agent-0.0.1.tgz"
            },
            "lru-cache": {
              "version": "2.7.3",
              "from": "https://registry.npmjs.org/lru-cache/-/lru-cache-2.7.3.tgz",
              "resolved": "https://registry.npmjs.org/lru-cache/-/lru-cache-2.7.3.tgz"
            },
            "mime": {
              "version": "1.3.4",
              "from": "https://registry.npmjs.org/mime/-/mime-1.3.4.tgz",
              "resolved": "https://registry.npmjs.org/mime/-/mime-1.3.4.tgz"
            },
            "negotiator": {
              "version": "0.5.3",
              "from": "https://registry.npmjs.org/negotiator/-/negotiator-0.5.3.tgz",
              "resolved": "https://registry.npmjs.org/negotiator/-/negotiator-0.5.3.tgz"
            },
            "node-uuid": {
              "version": "1.4.7",
              "from": "https://registry.npmjs.org/node-uuid/-/node-uuid-1.4.7.tgz",
              "resolved": "https://registry.npmjs.org/node-uuid/-/node-uuid-1.4.7.tgz"
            },
            "once": {
              "version": "1.3.3",
              "from": "https://registry.npmjs.org/once/-/once-1.3.3.tgz",
              "resolved": "https://registry.npmjs.org/once/-/once-1.3.3.tgz",
              "dependencies": {
                "wrappy": {
                  "version": "1.0.1",
                  "from": "https://registry.npmjs.org/wrappy/-/wrappy-1.0.1.tgz",
                  "resolved": "https://registry.npmjs.org/wrappy/-/wrappy-1.0.1.tgz"
                }
              }
            },
            "qs": {
              "version": "3.1.0",
              "from": "https://registry.npmjs.org/qs/-/qs-3.1.0.tgz",
              "resolved": "https://registry.npmjs.org/qs/-/qs-3.1.0.tgz"
            },
            "semver": {
              "version": "4.3.6",
              "from": "https://registry.npmjs.org/semver/-/semver-4.3.6.tgz",
              "resolved": "https://registry.npmjs.org/semver/-/semver-4.3.6.tgz"
            },
            "spdy": {
              "version": "1.32.5",
              "from": "https://registry.npmjs.org/spdy/-/spdy-1.32.5.tgz",
              "resolved": "https://registry.npmjs.org/spdy/-/spdy-1.32.5.tgz"
            },
            "tunnel-agent": {
              "version": "0.4.2",
              "from": "https://registry.npmjs.org/tunnel-agent/-/tunnel-agent-0.4.2.tgz",
              "resolved": "https://registry.npmjs.org/tunnel-agent/-/tunnel-agent-0.4.2.tgz"
            },
            "vasync": {
              "version": "1.6.3",
              "from": "https://registry.npmjs.org/vasync/-/vasync-1.6.3.tgz",
              "resolved": "https://registry.npmjs.org/vasync/-/vasync-1.6.3.tgz",
              "dependencies": {
                "verror": {
                  "version": "1.6.0",
                  "from": "https://registry.npmjs.org/verror/-/verror-1.6.0.tgz",
                  "resolved": "https://registry.npmjs.org/verror/-/verror-1.6.0.tgz",
                  "dependencies": {
                    "extsprintf": {
                      "version": "1.2.0",
                      "from": "https://registry.npmjs.org/extsprintf/-/extsprintf-1.2.0.tgz",
                      "resolved": "https://registry.npmjs.org/extsprintf/-/extsprintf-1.2.0.tgz"
                    }
                  }
                }
              }
            },
            "verror": {
              "version": "1.6.1",
              "from": "https://registry.npmjs.org/verror/-/verror-1.6.1.tgz",
              "resolved": "https://registry.npmjs.org/verror/-/verror-1.6.1.tgz",
              "dependencies": {
                "core-util-is": {
                  "version": "1.0.2",
                  "from": "https://registry.npmjs.org/core-util-is/-/core-util-is-1.0.2.tgz",
                  "resolved": "https://registry.npmjs.org/core-util-is/-/core-util-is-1.0.2.tgz"
                },
                "extsprintf": {
                  "version": "1.2.0",
                  "from": "https://registry.npmjs.org/extsprintf/-/extsprintf-1.2.0.tgz",
                  "resolved": "https://registry.npmjs.org/extsprintf/-/extsprintf-1.2.0.tgz"
                }
              }
            },
            "dtrace-provider": {
              "version": "0.6.0",
              "from": "https://registry.npmjs.org/dtrace-provider/-/dtrace-provider-0.6.0.tgz",
              "resolved": "https://registry.npmjs.org/dtrace-provider/-/dtrace-provider-0.6.0.tgz",
              "dependencies": {
                "nan": {
                  "version": "2.2.0",
                  "from": "https://registry.npmjs.org/nan/-/nan-2.2.0.tgz",
                  "resolved": "https://registry.npmjs.org/nan/-/nan-2.2.0.tgz"
                }
              }
            }
          }
        }
      }
    },
    "fxa-conventional-changelog": {
      "version": "1.1.0",
      "from": "https://registry.npmjs.org/fxa-conventional-changelog/-/fxa-conventional-changelog-1.1.0.tgz",
      "resolved": "https://registry.npmjs.org/fxa-conventional-changelog/-/fxa-conventional-changelog-1.1.0.tgz",
      "dependencies": {
        "compare-func": {
          "version": "1.3.1",
          "from": "https://registry.npmjs.org/compare-func/-/compare-func-1.3.1.tgz",
          "resolved": "https://registry.npmjs.org/compare-func/-/compare-func-1.3.1.tgz",
          "dependencies": {
            "array-ify": {
              "version": "1.0.0",
              "from": "https://registry.npmjs.org/array-ify/-/array-ify-1.0.0.tgz",
              "resolved": "https://registry.npmjs.org/array-ify/-/array-ify-1.0.0.tgz"
            },
            "dot-prop": {
              "version": "2.2.0",
              "from": "https://registry.npmjs.org/dot-prop/-/dot-prop-2.2.0.tgz",
              "resolved": "https://registry.npmjs.org/dot-prop/-/dot-prop-2.2.0.tgz"
            }
          }
        },
        "lodash.map": {
          "version": "3.1.4",
          "from": "https://registry.npmjs.org/lodash.map/-/lodash.map-3.1.4.tgz",
          "resolved": "https://registry.npmjs.org/lodash.map/-/lodash.map-3.1.4.tgz",
          "dependencies": {
            "lodash._arraymap": {
              "version": "3.0.0",
              "from": "https://registry.npmjs.org/lodash._arraymap/-/lodash._arraymap-3.0.0.tgz",
              "resolved": "https://registry.npmjs.org/lodash._arraymap/-/lodash._arraymap-3.0.0.tgz"
            },
            "lodash._basecallback": {
              "version": "3.3.1",
              "from": "https://registry.npmjs.org/lodash._basecallback/-/lodash._basecallback-3.3.1.tgz",
              "resolved": "https://registry.npmjs.org/lodash._basecallback/-/lodash._basecallback-3.3.1.tgz",
              "dependencies": {
                "lodash._baseisequal": {
                  "version": "3.0.7",
                  "from": "https://registry.npmjs.org/lodash._baseisequal/-/lodash._baseisequal-3.0.7.tgz",
                  "resolved": "https://registry.npmjs.org/lodash._baseisequal/-/lodash._baseisequal-3.0.7.tgz",
                  "dependencies": {
                    "lodash.istypedarray": {
                      "version": "3.0.5",
                      "from": "https://registry.npmjs.org/lodash.istypedarray/-/lodash.istypedarray-3.0.5.tgz",
                      "resolved": "https://registry.npmjs.org/lodash.istypedarray/-/lodash.istypedarray-3.0.5.tgz"
                    }
                  }
                },
                "lodash._bindcallback": {
                  "version": "3.0.1",
                  "from": "https://registry.npmjs.org/lodash._bindcallback/-/lodash._bindcallback-3.0.1.tgz",
                  "resolved": "https://registry.npmjs.org/lodash._bindcallback/-/lodash._bindcallback-3.0.1.tgz"
                },
                "lodash.pairs": {
                  "version": "3.0.1",
                  "from": "https://registry.npmjs.org/lodash.pairs/-/lodash.pairs-3.0.1.tgz",
                  "resolved": "https://registry.npmjs.org/lodash.pairs/-/lodash.pairs-3.0.1.tgz"
                }
              }
            },
            "lodash._baseeach": {
              "version": "3.0.4",
              "from": "https://registry.npmjs.org/lodash._baseeach/-/lodash._baseeach-3.0.4.tgz",
              "resolved": "https://registry.npmjs.org/lodash._baseeach/-/lodash._baseeach-3.0.4.tgz"
            },
            "lodash.isarray": {
              "version": "3.0.4",
              "from": "https://registry.npmjs.org/lodash.isarray/-/lodash.isarray-3.0.4.tgz",
              "resolved": "https://registry.npmjs.org/lodash.isarray/-/lodash.isarray-3.0.4.tgz"
            },
            "lodash.keys": {
              "version": "3.1.2",
              "from": "https://registry.npmjs.org/lodash.keys/-/lodash.keys-3.1.2.tgz",
              "resolved": "https://registry.npmjs.org/lodash.keys/-/lodash.keys-3.1.2.tgz",
              "dependencies": {
                "lodash._getnative": {
                  "version": "3.9.1",
                  "from": "https://registry.npmjs.org/lodash._getnative/-/lodash._getnative-3.9.1.tgz",
                  "resolved": "https://registry.npmjs.org/lodash._getnative/-/lodash._getnative-3.9.1.tgz"
                },
                "lodash.isarguments": {
                  "version": "3.0.7",
                  "from": "https://registry.npmjs.org/lodash.isarguments/-/lodash.isarguments-3.0.7.tgz",
                  "resolved": "https://registry.npmjs.org/lodash.isarguments/-/lodash.isarguments-3.0.7.tgz"
                }
              }
            }
          }
        },
        "semver": {
          "version": "5.0.1",
          "from": "https://registry.npmjs.org/semver/-/semver-5.0.1.tgz",
          "resolved": "https://registry.npmjs.org/semver/-/semver-5.0.1.tgz"
        }
      }
    },
    "fxa-jwtool": {
      "version": "0.7.1",
      "from": "https://registry.npmjs.org/fxa-jwtool/-/fxa-jwtool-0.7.1.tgz",
      "resolved": "https://registry.npmjs.org/fxa-jwtool/-/fxa-jwtool-0.7.1.tgz",
      "dependencies": {
        "bluebird": {
          "version": "2.9.15",
          "from": "https://registry.npmjs.org/bluebird/-/bluebird-2.9.15.tgz",
          "resolved": "https://registry.npmjs.org/bluebird/-/bluebird-2.9.15.tgz"
        },
        "fetch": {
          "version": "0.3.6",
          "from": "https://registry.npmjs.org/fetch/-/fetch-0.3.6.tgz",
          "resolved": "https://registry.npmjs.org/fetch/-/fetch-0.3.6.tgz",
          "dependencies": {
            "encoding": {
              "version": "0.1.12",
              "from": "https://registry.npmjs.org/encoding/-/encoding-0.1.12.tgz",
              "resolved": "https://registry.npmjs.org/encoding/-/encoding-0.1.12.tgz",
              "dependencies": {
                "iconv-lite": {
                  "version": "0.4.13",
                  "from": "https://registry.npmjs.org/iconv-lite/-/iconv-lite-0.4.13.tgz",
                  "resolved": "https://registry.npmjs.org/iconv-lite/-/iconv-lite-0.4.13.tgz"
                }
              }
            }
          }
        },
        "pem-jwk": {
          "version": "1.5.1",
          "from": "https://registry.npmjs.org/pem-jwk/-/pem-jwk-1.5.1.tgz",
          "resolved": "https://registry.npmjs.org/pem-jwk/-/pem-jwk-1.5.1.tgz",
          "dependencies": {
            "asn1.js": {
              "version": "1.0.3",
              "from": "https://registry.npmjs.org/asn1.js/-/asn1.js-1.0.3.tgz",
              "resolved": "https://registry.npmjs.org/asn1.js/-/asn1.js-1.0.3.tgz",
              "dependencies": {
                "inherits": {
                  "version": "2.0.1",
                  "from": "https://registry.npmjs.org/inherits/-/inherits-2.0.1.tgz",
                  "resolved": "https://registry.npmjs.org/inherits/-/inherits-2.0.1.tgz"
                },
                "minimalistic-assert": {
                  "version": "1.0.0",
                  "from": "https://registry.npmjs.org/minimalistic-assert/-/minimalistic-assert-1.0.0.tgz",
                  "resolved": "https://registry.npmjs.org/minimalistic-assert/-/minimalistic-assert-1.0.0.tgz"
                },
                "bn.js": {
                  "version": "1.3.0",
                  "from": "https://registry.npmjs.org/bn.js/-/bn.js-1.3.0.tgz",
                  "resolved": "https://registry.npmjs.org/bn.js/-/bn.js-1.3.0.tgz"
                }
              }
            }
          }
        }
      }
    },
    "grunt": {
      "version": "0.4.5",
      "from": "https://registry.npmjs.org/grunt/-/grunt-0.4.5.tgz",
      "resolved": "https://registry.npmjs.org/grunt/-/grunt-0.4.5.tgz",
      "dependencies": {
        "async": {
          "version": "0.1.22",
          "from": "https://registry.npmjs.org/async/-/async-0.1.22.tgz",
          "resolved": "https://registry.npmjs.org/async/-/async-0.1.22.tgz"
        },
        "coffee-script": {
          "version": "1.3.3",
          "from": "https://registry.npmjs.org/coffee-script/-/coffee-script-1.3.3.tgz",
          "resolved": "https://registry.npmjs.org/coffee-script/-/coffee-script-1.3.3.tgz"
        },
        "colors": {
          "version": "0.6.2",
          "from": "https://registry.npmjs.org/colors/-/colors-0.6.2.tgz",
          "resolved": "https://registry.npmjs.org/colors/-/colors-0.6.2.tgz"
        },
        "dateformat": {
          "version": "1.0.2-1.2.3",
          "from": "https://registry.npmjs.org/dateformat/-/dateformat-1.0.2-1.2.3.tgz",
          "resolved": "https://registry.npmjs.org/dateformat/-/dateformat-1.0.2-1.2.3.tgz"
        },
        "eventemitter2": {
          "version": "0.4.14",
          "from": "https://registry.npmjs.org/eventemitter2/-/eventemitter2-0.4.14.tgz",
          "resolved": "https://registry.npmjs.org/eventemitter2/-/eventemitter2-0.4.14.tgz"
        },
        "findup-sync": {
          "version": "0.1.3",
          "from": "https://registry.npmjs.org/findup-sync/-/findup-sync-0.1.3.tgz",
          "resolved": "https://registry.npmjs.org/findup-sync/-/findup-sync-0.1.3.tgz",
          "dependencies": {
            "glob": {
              "version": "3.2.11",
              "from": "https://registry.npmjs.org/glob/-/glob-3.2.11.tgz",
              "resolved": "https://registry.npmjs.org/glob/-/glob-3.2.11.tgz",
              "dependencies": {
                "inherits": {
                  "version": "2.0.1",
                  "from": "https://registry.npmjs.org/inherits/-/inherits-2.0.1.tgz",
                  "resolved": "https://registry.npmjs.org/inherits/-/inherits-2.0.1.tgz"
                },
                "minimatch": {
                  "version": "0.3.0",
                  "from": "https://registry.npmjs.org/minimatch/-/minimatch-0.3.0.tgz",
                  "resolved": "https://registry.npmjs.org/minimatch/-/minimatch-0.3.0.tgz",
                  "dependencies": {
                    "lru-cache": {
                      "version": "2.7.3",
                      "from": "https://registry.npmjs.org/lru-cache/-/lru-cache-2.7.3.tgz",
                      "resolved": "https://registry.npmjs.org/lru-cache/-/lru-cache-2.7.3.tgz"
                    },
                    "sigmund": {
                      "version": "1.0.1",
                      "from": "https://registry.npmjs.org/sigmund/-/sigmund-1.0.1.tgz",
                      "resolved": "https://registry.npmjs.org/sigmund/-/sigmund-1.0.1.tgz"
                    }
                  }
                }
              }
            },
            "lodash": {
              "version": "2.4.2",
              "from": "https://registry.npmjs.org/lodash/-/lodash-2.4.2.tgz",
              "resolved": "https://registry.npmjs.org/lodash/-/lodash-2.4.2.tgz"
            }
          }
        },
        "glob": {
          "version": "3.1.21",
          "from": "https://registry.npmjs.org/glob/-/glob-3.1.21.tgz",
          "resolved": "https://registry.npmjs.org/glob/-/glob-3.1.21.tgz",
          "dependencies": {
            "graceful-fs": {
              "version": "1.2.3",
              "from": "https://registry.npmjs.org/graceful-fs/-/graceful-fs-1.2.3.tgz",
              "resolved": "https://registry.npmjs.org/graceful-fs/-/graceful-fs-1.2.3.tgz"
            },
            "inherits": {
              "version": "1.0.2",
              "from": "https://registry.npmjs.org/inherits/-/inherits-1.0.2.tgz",
              "resolved": "https://registry.npmjs.org/inherits/-/inherits-1.0.2.tgz"
            }
          }
        },
        "hooker": {
          "version": "0.2.3",
          "from": "https://registry.npmjs.org/hooker/-/hooker-0.2.3.tgz",
          "resolved": "https://registry.npmjs.org/hooker/-/hooker-0.2.3.tgz"
        },
        "iconv-lite": {
          "version": "0.2.11",
          "from": "https://registry.npmjs.org/iconv-lite/-/iconv-lite-0.2.11.tgz",
          "resolved": "https://registry.npmjs.org/iconv-lite/-/iconv-lite-0.2.11.tgz"
        },
        "minimatch": {
          "version": "0.2.14",
          "from": "https://registry.npmjs.org/minimatch/-/minimatch-0.2.14.tgz",
          "resolved": "https://registry.npmjs.org/minimatch/-/minimatch-0.2.14.tgz",
          "dependencies": {
            "lru-cache": {
              "version": "2.7.3",
              "from": "https://registry.npmjs.org/lru-cache/-/lru-cache-2.7.3.tgz",
              "resolved": "https://registry.npmjs.org/lru-cache/-/lru-cache-2.7.3.tgz"
            },
            "sigmund": {
              "version": "1.0.1",
              "from": "https://registry.npmjs.org/sigmund/-/sigmund-1.0.1.tgz",
              "resolved": "https://registry.npmjs.org/sigmund/-/sigmund-1.0.1.tgz"
            }
          }
        },
        "nopt": {
          "version": "1.0.10",
          "from": "https://registry.npmjs.org/nopt/-/nopt-1.0.10.tgz",
          "resolved": "https://registry.npmjs.org/nopt/-/nopt-1.0.10.tgz",
          "dependencies": {
            "abbrev": {
              "version": "1.0.7",
              "from": "https://registry.npmjs.org/abbrev/-/abbrev-1.0.7.tgz",
              "resolved": "https://registry.npmjs.org/abbrev/-/abbrev-1.0.7.tgz"
            }
          }
        },
        "rimraf": {
          "version": "2.2.8",
          "from": "https://registry.npmjs.org/rimraf/-/rimraf-2.2.8.tgz",
          "resolved": "https://registry.npmjs.org/rimraf/-/rimraf-2.2.8.tgz"
        },
        "lodash": {
          "version": "0.9.2",
          "from": "https://registry.npmjs.org/lodash/-/lodash-0.9.2.tgz",
          "resolved": "https://registry.npmjs.org/lodash/-/lodash-0.9.2.tgz"
        },
        "underscore.string": {
          "version": "2.2.1",
          "from": "https://registry.npmjs.org/underscore.string/-/underscore.string-2.2.1.tgz",
          "resolved": "https://registry.npmjs.org/underscore.string/-/underscore.string-2.2.1.tgz"
        },
        "which": {
          "version": "1.0.9",
          "from": "https://registry.npmjs.org/which/-/which-1.0.9.tgz",
          "resolved": "https://registry.npmjs.org/which/-/which-1.0.9.tgz"
        },
        "js-yaml": {
          "version": "2.0.5",
          "from": "https://registry.npmjs.org/js-yaml/-/js-yaml-2.0.5.tgz",
          "resolved": "https://registry.npmjs.org/js-yaml/-/js-yaml-2.0.5.tgz",
          "dependencies": {
            "argparse": {
              "version": "0.1.16",
              "from": "https://registry.npmjs.org/argparse/-/argparse-0.1.16.tgz",
              "resolved": "https://registry.npmjs.org/argparse/-/argparse-0.1.16.tgz",
              "dependencies": {
                "underscore": {
                  "version": "1.7.0",
                  "from": "https://registry.npmjs.org/underscore/-/underscore-1.7.0.tgz",
                  "resolved": "https://registry.npmjs.org/underscore/-/underscore-1.7.0.tgz"
                },
                "underscore.string": {
                  "version": "2.4.0",
                  "from": "https://registry.npmjs.org/underscore.string/-/underscore.string-2.4.0.tgz",
                  "resolved": "https://registry.npmjs.org/underscore.string/-/underscore.string-2.4.0.tgz"
                }
              }
            },
            "esprima": {
              "version": "1.0.4",
              "from": "https://registry.npmjs.org/esprima/-/esprima-1.0.4.tgz",
              "resolved": "https://registry.npmjs.org/esprima/-/esprima-1.0.4.tgz"
            }
          }
        },
        "exit": {
          "version": "0.1.2",
          "from": "https://registry.npmjs.org/exit/-/exit-0.1.2.tgz",
          "resolved": "https://registry.npmjs.org/exit/-/exit-0.1.2.tgz"
        },
        "getobject": {
          "version": "0.1.0",
          "from": "https://registry.npmjs.org/getobject/-/getobject-0.1.0.tgz",
          "resolved": "https://registry.npmjs.org/getobject/-/getobject-0.1.0.tgz"
        },
        "grunt-legacy-util": {
          "version": "0.2.0",
          "from": "https://registry.npmjs.org/grunt-legacy-util/-/grunt-legacy-util-0.2.0.tgz",
          "resolved": "https://registry.npmjs.org/grunt-legacy-util/-/grunt-legacy-util-0.2.0.tgz"
        },
        "grunt-legacy-log": {
          "version": "0.1.3",
          "from": "https://registry.npmjs.org/grunt-legacy-log/-/grunt-legacy-log-0.1.3.tgz",
          "resolved": "https://registry.npmjs.org/grunt-legacy-log/-/grunt-legacy-log-0.1.3.tgz",
          "dependencies": {
            "grunt-legacy-log-utils": {
              "version": "0.1.1",
              "from": "https://registry.npmjs.org/grunt-legacy-log-utils/-/grunt-legacy-log-utils-0.1.1.tgz",
              "resolved": "https://registry.npmjs.org/grunt-legacy-log-utils/-/grunt-legacy-log-utils-0.1.1.tgz"
            },
            "lodash": {
              "version": "2.4.2",
              "from": "https://registry.npmjs.org/lodash/-/lodash-2.4.2.tgz",
              "resolved": "https://registry.npmjs.org/lodash/-/lodash-2.4.2.tgz"
            },
            "underscore.string": {
              "version": "2.3.3",
              "from": "https://registry.npmjs.org/underscore.string/-/underscore.string-2.3.3.tgz",
              "resolved": "https://registry.npmjs.org/underscore.string/-/underscore.string-2.3.3.tgz"
            }
          }
        }
      }
    },
    "grunt-bump": {
      "version": "0.3.1",
      "from": "https://registry.npmjs.org/grunt-bump/-/grunt-bump-0.3.1.tgz",
      "resolved": "https://registry.npmjs.org/grunt-bump/-/grunt-bump-0.3.1.tgz",
      "dependencies": {
        "semver": {
          "version": "4.3.6",
          "from": "https://registry.npmjs.org/semver/-/semver-4.3.6.tgz",
          "resolved": "https://registry.npmjs.org/semver/-/semver-4.3.6.tgz"
        }
      }
    },
    "grunt-cli": {
      "version": "0.1.13",
      "from": "https://registry.npmjs.org/grunt-cli/-/grunt-cli-0.1.13.tgz",
      "resolved": "https://registry.npmjs.org/grunt-cli/-/grunt-cli-0.1.13.tgz",
      "dependencies": {
        "nopt": {
          "version": "1.0.10",
          "from": "https://registry.npmjs.org/nopt/-/nopt-1.0.10.tgz",
          "resolved": "https://registry.npmjs.org/nopt/-/nopt-1.0.10.tgz",
          "dependencies": {
            "abbrev": {
              "version": "1.0.7",
              "from": "https://registry.npmjs.org/abbrev/-/abbrev-1.0.7.tgz",
              "resolved": "https://registry.npmjs.org/abbrev/-/abbrev-1.0.7.tgz"
            }
          }
        },
        "findup-sync": {
          "version": "0.1.3",
          "from": "https://registry.npmjs.org/findup-sync/-/findup-sync-0.1.3.tgz",
          "resolved": "https://registry.npmjs.org/findup-sync/-/findup-sync-0.1.3.tgz",
          "dependencies": {
            "glob": {
              "version": "3.2.11",
              "from": "https://registry.npmjs.org/glob/-/glob-3.2.11.tgz",
              "resolved": "https://registry.npmjs.org/glob/-/glob-3.2.11.tgz",
              "dependencies": {
                "inherits": {
                  "version": "2.0.1",
                  "from": "https://registry.npmjs.org/inherits/-/inherits-2.0.1.tgz",
                  "resolved": "https://registry.npmjs.org/inherits/-/inherits-2.0.1.tgz"
                },
                "minimatch": {
                  "version": "0.3.0",
                  "from": "https://registry.npmjs.org/minimatch/-/minimatch-0.3.0.tgz",
                  "resolved": "https://registry.npmjs.org/minimatch/-/minimatch-0.3.0.tgz",
                  "dependencies": {
                    "lru-cache": {
                      "version": "2.7.3",
                      "from": "https://registry.npmjs.org/lru-cache/-/lru-cache-2.7.3.tgz",
                      "resolved": "https://registry.npmjs.org/lru-cache/-/lru-cache-2.7.3.tgz"
                    },
                    "sigmund": {
                      "version": "1.0.1",
                      "from": "https://registry.npmjs.org/sigmund/-/sigmund-1.0.1.tgz",
                      "resolved": "https://registry.npmjs.org/sigmund/-/sigmund-1.0.1.tgz"
                    }
                  }
                }
              }
            },
            "lodash": {
              "version": "2.4.2",
              "from": "https://registry.npmjs.org/lodash/-/lodash-2.4.2.tgz",
              "resolved": "https://registry.npmjs.org/lodash/-/lodash-2.4.2.tgz"
            }
          }
        },
        "resolve": {
          "version": "0.3.1",
          "from": "https://registry.npmjs.org/resolve/-/resolve-0.3.1.tgz",
          "resolved": "https://registry.npmjs.org/resolve/-/resolve-0.3.1.tgz"
        }
      }
    },
    "grunt-conventional-changelog": {
      "version": "5.0.0",
      "from": "https://registry.npmjs.org/grunt-conventional-changelog/-/grunt-conventional-changelog-5.0.0.tgz",
      "resolved": "https://registry.npmjs.org/grunt-conventional-changelog/-/grunt-conventional-changelog-5.0.0.tgz",
      "dependencies": {
        "chalk": {
          "version": "1.1.1",
          "from": "https://registry.npmjs.org/chalk/-/chalk-1.1.1.tgz",
          "resolved": "https://registry.npmjs.org/chalk/-/chalk-1.1.1.tgz",
          "dependencies": {
            "ansi-styles": {
              "version": "2.1.0",
              "from": "https://registry.npmjs.org/ansi-styles/-/ansi-styles-2.1.0.tgz",
              "resolved": "https://registry.npmjs.org/ansi-styles/-/ansi-styles-2.1.0.tgz"
            },
            "escape-string-regexp": {
              "version": "1.0.4",
              "from": "https://registry.npmjs.org/escape-string-regexp/-/escape-string-regexp-1.0.4.tgz",
              "resolved": "https://registry.npmjs.org/escape-string-regexp/-/escape-string-regexp-1.0.4.tgz"
            },
            "has-ansi": {
              "version": "2.0.0",
              "from": "https://registry.npmjs.org/has-ansi/-/has-ansi-2.0.0.tgz",
              "resolved": "https://registry.npmjs.org/has-ansi/-/has-ansi-2.0.0.tgz",
              "dependencies": {
                "ansi-regex": {
                  "version": "2.0.0",
                  "from": "https://registry.npmjs.org/ansi-regex/-/ansi-regex-2.0.0.tgz",
                  "resolved": "https://registry.npmjs.org/ansi-regex/-/ansi-regex-2.0.0.tgz"
                }
              }
            },
            "strip-ansi": {
              "version": "3.0.0",
              "from": "https://registry.npmjs.org/strip-ansi/-/strip-ansi-3.0.0.tgz",
              "resolved": "https://registry.npmjs.org/strip-ansi/-/strip-ansi-3.0.0.tgz",
              "dependencies": {
                "ansi-regex": {
                  "version": "2.0.0",
                  "from": "https://registry.npmjs.org/ansi-regex/-/ansi-regex-2.0.0.tgz",
                  "resolved": "https://registry.npmjs.org/ansi-regex/-/ansi-regex-2.0.0.tgz"
                }
              }
            },
            "supports-color": {
              "version": "2.0.0",
              "from": "https://registry.npmjs.org/supports-color/-/supports-color-2.0.0.tgz",
              "resolved": "https://registry.npmjs.org/supports-color/-/supports-color-2.0.0.tgz"
            }
          }
        },
        "concat-stream": {
          "version": "1.5.1",
          "from": "https://registry.npmjs.org/concat-stream/-/concat-stream-1.5.1.tgz",
          "resolved": "https://registry.npmjs.org/concat-stream/-/concat-stream-1.5.1.tgz",
          "dependencies": {
            "inherits": {
              "version": "2.0.1",
              "from": "https://registry.npmjs.org/inherits/-/inherits-2.0.1.tgz",
              "resolved": "https://registry.npmjs.org/inherits/-/inherits-2.0.1.tgz"
            },
            "typedarray": {
              "version": "0.0.6",
              "from": "https://registry.npmjs.org/typedarray/-/typedarray-0.0.6.tgz",
              "resolved": "https://registry.npmjs.org/typedarray/-/typedarray-0.0.6.tgz"
            },
            "readable-stream": {
              "version": "2.0.5",
              "from": "https://registry.npmjs.org/readable-stream/-/readable-stream-2.0.5.tgz",
              "resolved": "https://registry.npmjs.org/readable-stream/-/readable-stream-2.0.5.tgz",
              "dependencies": {
                "core-util-is": {
                  "version": "1.0.2",
                  "from": "https://registry.npmjs.org/core-util-is/-/core-util-is-1.0.2.tgz",
                  "resolved": "https://registry.npmjs.org/core-util-is/-/core-util-is-1.0.2.tgz"
                },
                "isarray": {
                  "version": "0.0.1",
                  "from": "https://registry.npmjs.org/isarray/-/isarray-0.0.1.tgz",
                  "resolved": "https://registry.npmjs.org/isarray/-/isarray-0.0.1.tgz"
                },
                "process-nextick-args": {
                  "version": "1.0.6",
                  "from": "https://registry.npmjs.org/process-nextick-args/-/process-nextick-args-1.0.6.tgz",
                  "resolved": "https://registry.npmjs.org/process-nextick-args/-/process-nextick-args-1.0.6.tgz"
                },
                "string_decoder": {
                  "version": "0.10.31",
                  "from": "https://registry.npmjs.org/string_decoder/-/string_decoder-0.10.31.tgz",
                  "resolved": "https://registry.npmjs.org/string_decoder/-/string_decoder-0.10.31.tgz"
                },
                "util-deprecate": {
                  "version": "1.0.2",
                  "from": "https://registry.npmjs.org/util-deprecate/-/util-deprecate-1.0.2.tgz",
                  "resolved": "https://registry.npmjs.org/util-deprecate/-/util-deprecate-1.0.2.tgz"
                }
              }
            }
          }
        },
        "conventional-changelog": {
          "version": "0.5.3",
          "from": "https://registry.npmjs.org/conventional-changelog/-/conventional-changelog-0.5.3.tgz",
          "resolved": "https://registry.npmjs.org/conventional-changelog/-/conventional-changelog-0.5.3.tgz",
          "dependencies": {
            "add-stream": {
              "version": "1.0.0",
              "from": "https://registry.npmjs.org/add-stream/-/add-stream-1.0.0.tgz",
              "resolved": "https://registry.npmjs.org/add-stream/-/add-stream-1.0.0.tgz"
            },
            "compare-func": {
              "version": "1.3.1",
              "from": "https://registry.npmjs.org/compare-func/-/compare-func-1.3.1.tgz",
              "resolved": "https://registry.npmjs.org/compare-func/-/compare-func-1.3.1.tgz",
              "dependencies": {
                "array-ify": {
                  "version": "1.0.0",
                  "from": "https://registry.npmjs.org/array-ify/-/array-ify-1.0.0.tgz",
                  "resolved": "https://registry.npmjs.org/array-ify/-/array-ify-1.0.0.tgz"
                },
                "dot-prop": {
                  "version": "2.2.0",
                  "from": "https://registry.npmjs.org/dot-prop/-/dot-prop-2.2.0.tgz",
                  "resolved": "https://registry.npmjs.org/dot-prop/-/dot-prop-2.2.0.tgz"
                }
              }
            },
            "conventional-changelog-writer": {
              "version": "0.4.2",
              "from": "https://registry.npmjs.org/conventional-changelog-writer/-/conventional-changelog-writer-0.4.2.tgz",
              "resolved": "https://registry.npmjs.org/conventional-changelog-writer/-/conventional-changelog-writer-0.4.2.tgz",
              "dependencies": {
                "conventional-commits-filter": {
                  "version": "0.1.1",
                  "from": "https://registry.npmjs.org/conventional-commits-filter/-/conventional-commits-filter-0.1.1.tgz",
                  "resolved": "https://registry.npmjs.org/conventional-commits-filter/-/conventional-commits-filter-0.1.1.tgz",
                  "dependencies": {
                    "is-subset": {
                      "version": "0.1.1",
                      "from": "https://registry.npmjs.org/is-subset/-/is-subset-0.1.1.tgz",
                      "resolved": "https://registry.npmjs.org/is-subset/-/is-subset-0.1.1.tgz"
                    },
                    "modify-values": {
                      "version": "1.0.0",
                      "from": "https://registry.npmjs.org/modify-values/-/modify-values-1.0.0.tgz",
                      "resolved": "https://registry.npmjs.org/modify-values/-/modify-values-1.0.0.tgz"
                    }
                  }
                },
                "handlebars": {
                  "version": "4.0.5",
                  "from": "https://registry.npmjs.org/handlebars/-/handlebars-4.0.5.tgz",
                  "resolved": "https://registry.npmjs.org/handlebars/-/handlebars-4.0.5.tgz",
                  "dependencies": {
                    "async": {
                      "version": "1.5.2",
                      "from": "https://registry.npmjs.org/async/-/async-1.5.2.tgz",
                      "resolved": "https://registry.npmjs.org/async/-/async-1.5.2.tgz"
                    },
                    "optimist": {
                      "version": "0.6.1",
                      "from": "https://registry.npmjs.org/optimist/-/optimist-0.6.1.tgz",
                      "resolved": "https://registry.npmjs.org/optimist/-/optimist-0.6.1.tgz",
                      "dependencies": {
                        "wordwrap": {
                          "version": "0.0.3",
                          "from": "https://registry.npmjs.org/wordwrap/-/wordwrap-0.0.3.tgz",
                          "resolved": "https://registry.npmjs.org/wordwrap/-/wordwrap-0.0.3.tgz"
                        },
                        "minimist": {
                          "version": "0.0.10",
                          "from": "https://registry.npmjs.org/minimist/-/minimist-0.0.10.tgz",
                          "resolved": "https://registry.npmjs.org/minimist/-/minimist-0.0.10.tgz"
                        }
                      }
                    },
                    "source-map": {
                      "version": "0.4.4",
                      "from": "https://registry.npmjs.org/source-map/-/source-map-0.4.4.tgz",
                      "resolved": "https://registry.npmjs.org/source-map/-/source-map-0.4.4.tgz",
                      "dependencies": {
                        "amdefine": {
                          "version": "1.0.0",
                          "from": "https://registry.npmjs.org/amdefine/-/amdefine-1.0.0.tgz",
                          "resolved": "https://registry.npmjs.org/amdefine/-/amdefine-1.0.0.tgz"
                        }
                      }
                    },
                    "uglify-js": {
                      "version": "2.6.1",
                      "from": "https://registry.npmjs.org/uglify-js/-/uglify-js-2.6.1.tgz",
                      "resolved": "https://registry.npmjs.org/uglify-js/-/uglify-js-2.6.1.tgz",
                      "dependencies": {
                        "async": {
                          "version": "0.2.10",
                          "from": "https://registry.npmjs.org/async/-/async-0.2.10.tgz",
                          "resolved": "https://registry.npmjs.org/async/-/async-0.2.10.tgz"
                        },
                        "source-map": {
                          "version": "0.5.3",
                          "from": "https://registry.npmjs.org/source-map/-/source-map-0.5.3.tgz",
                          "resolved": "https://registry.npmjs.org/source-map/-/source-map-0.5.3.tgz"
                        },
                        "uglify-to-browserify": {
                          "version": "1.0.2",
                          "from": "https://registry.npmjs.org/uglify-to-browserify/-/uglify-to-browserify-1.0.2.tgz",
                          "resolved": "https://registry.npmjs.org/uglify-to-browserify/-/uglify-to-browserify-1.0.2.tgz"
                        },
                        "yargs": {
                          "version": "3.10.0",
                          "from": "https://registry.npmjs.org/yargs/-/yargs-3.10.0.tgz",
                          "resolved": "https://registry.npmjs.org/yargs/-/yargs-3.10.0.tgz",
                          "dependencies": {
                            "camelcase": {
                              "version": "1.2.1",
                              "from": "https://registry.npmjs.org/camelcase/-/camelcase-1.2.1.tgz",
                              "resolved": "https://registry.npmjs.org/camelcase/-/camelcase-1.2.1.tgz"
                            },
                            "cliui": {
                              "version": "2.1.0",
                              "from": "https://registry.npmjs.org/cliui/-/cliui-2.1.0.tgz",
                              "resolved": "https://registry.npmjs.org/cliui/-/cliui-2.1.0.tgz",
                              "dependencies": {
                                "center-align": {
                                  "version": "0.1.3",
                                  "from": "https://registry.npmjs.org/center-align/-/center-align-0.1.3.tgz",
                                  "resolved": "https://registry.npmjs.org/center-align/-/center-align-0.1.3.tgz",
                                  "dependencies": {
                                    "align-text": {
                                      "version": "0.1.4",
                                      "from": "https://registry.npmjs.org/align-text/-/align-text-0.1.4.tgz",
                                      "resolved": "https://registry.npmjs.org/align-text/-/align-text-0.1.4.tgz",
                                      "dependencies": {
                                        "kind-of": {
                                          "version": "3.0.2",
                                          "from": "https://registry.npmjs.org/kind-of/-/kind-of-3.0.2.tgz",
                                          "resolved": "https://registry.npmjs.org/kind-of/-/kind-of-3.0.2.tgz",
                                          "dependencies": {
                                            "is-buffer": {
                                              "version": "1.1.2",
                                              "from": "https://registry.npmjs.org/is-buffer/-/is-buffer-1.1.2.tgz",
                                              "resolved": "https://registry.npmjs.org/is-buffer/-/is-buffer-1.1.2.tgz"
                                            }
                                          }
                                        },
                                        "longest": {
                                          "version": "1.0.1",
                                          "from": "https://registry.npmjs.org/longest/-/longest-1.0.1.tgz",
                                          "resolved": "https://registry.npmjs.org/longest/-/longest-1.0.1.tgz"
                                        },
                                        "repeat-string": {
                                          "version": "1.5.2",
                                          "from": "https://registry.npmjs.org/repeat-string/-/repeat-string-1.5.2.tgz",
                                          "resolved": "https://registry.npmjs.org/repeat-string/-/repeat-string-1.5.2.tgz"
                                        }
                                      }
                                    },
                                    "lazy-cache": {
                                      "version": "1.0.3",
                                      "from": "https://registry.npmjs.org/lazy-cache/-/lazy-cache-1.0.3.tgz",
                                      "resolved": "https://registry.npmjs.org/lazy-cache/-/lazy-cache-1.0.3.tgz"
                                    }
                                  }
                                },
                                "right-align": {
                                  "version": "0.1.3",
                                  "from": "https://registry.npmjs.org/right-align/-/right-align-0.1.3.tgz",
                                  "resolved": "https://registry.npmjs.org/right-align/-/right-align-0.1.3.tgz",
                                  "dependencies": {
                                    "align-text": {
                                      "version": "0.1.4",
                                      "from": "https://registry.npmjs.org/align-text/-/align-text-0.1.4.tgz",
                                      "resolved": "https://registry.npmjs.org/align-text/-/align-text-0.1.4.tgz",
                                      "dependencies": {
                                        "kind-of": {
                                          "version": "3.0.2",
                                          "from": "https://registry.npmjs.org/kind-of/-/kind-of-3.0.2.tgz",
                                          "resolved": "https://registry.npmjs.org/kind-of/-/kind-of-3.0.2.tgz",
                                          "dependencies": {
                                            "is-buffer": {
                                              "version": "1.1.2",
                                              "from": "https://registry.npmjs.org/is-buffer/-/is-buffer-1.1.2.tgz",
                                              "resolved": "https://registry.npmjs.org/is-buffer/-/is-buffer-1.1.2.tgz"
                                            }
                                          }
                                        },
                                        "longest": {
                                          "version": "1.0.1",
                                          "from": "https://registry.npmjs.org/longest/-/longest-1.0.1.tgz",
                                          "resolved": "https://registry.npmjs.org/longest/-/longest-1.0.1.tgz"
                                        },
                                        "repeat-string": {
                                          "version": "1.5.2",
                                          "from": "https://registry.npmjs.org/repeat-string/-/repeat-string-1.5.2.tgz",
                                          "resolved": "https://registry.npmjs.org/repeat-string/-/repeat-string-1.5.2.tgz"
                                        }
                                      }
                                    }
                                  }
                                },
                                "wordwrap": {
                                  "version": "0.0.2",
                                  "from": "https://registry.npmjs.org/wordwrap/-/wordwrap-0.0.2.tgz",
                                  "resolved": "https://registry.npmjs.org/wordwrap/-/wordwrap-0.0.2.tgz"
                                }
                              }
                            },
                            "decamelize": {
                              "version": "1.1.2",
                              "from": "https://registry.npmjs.org/decamelize/-/decamelize-1.1.2.tgz",
                              "resolved": "https://registry.npmjs.org/decamelize/-/decamelize-1.1.2.tgz",
                              "dependencies": {
                                "escape-string-regexp": {
                                  "version": "1.0.4",
                                  "from": "https://registry.npmjs.org/escape-string-regexp/-/escape-string-regexp-1.0.4.tgz",
                                  "resolved": "https://registry.npmjs.org/escape-string-regexp/-/escape-string-regexp-1.0.4.tgz"
                                }
                              }
                            },
                            "window-size": {
                              "version": "0.1.0",
                              "from": "https://registry.npmjs.org/window-size/-/window-size-0.1.0.tgz",
                              "resolved": "https://registry.npmjs.org/window-size/-/window-size-0.1.0.tgz"
                            }
                          }
                        }
                      }
                    }
                  }
                },
                "lodash": {
                  "version": "4.5.0",
                  "from": "https://registry.npmjs.org/lodash/-/lodash-4.5.0.tgz",
                  "resolved": "https://registry.npmjs.org/lodash/-/lodash-4.5.0.tgz"
                },
                "split": {
                  "version": "1.0.0",
                  "from": "https://registry.npmjs.org/split/-/split-1.0.0.tgz",
                  "resolved": "https://registry.npmjs.org/split/-/split-1.0.0.tgz"
                }
              }
            },
            "conventional-commits-parser": {
              "version": "0.1.2",
              "from": "https://registry.npmjs.org/conventional-commits-parser/-/conventional-commits-parser-0.1.2.tgz",
              "resolved": "https://registry.npmjs.org/conventional-commits-parser/-/conventional-commits-parser-0.1.2.tgz",
              "dependencies": {
                "JSONStream": {
                  "version": "1.0.7",
                  "from": "https://registry.npmjs.org/JSONStream/-/JSONStream-1.0.7.tgz",
                  "resolved": "https://registry.npmjs.org/JSONStream/-/JSONStream-1.0.7.tgz",
                  "dependencies": {
                    "jsonparse": {
                      "version": "1.2.0",
                      "from": "https://registry.npmjs.org/jsonparse/-/jsonparse-1.2.0.tgz",
                      "resolved": "https://registry.npmjs.org/jsonparse/-/jsonparse-1.2.0.tgz"
                    }
                  }
                },
                "is-text-path": {
                  "version": "1.0.1",
                  "from": "https://registry.npmjs.org/is-text-path/-/is-text-path-1.0.1.tgz",
                  "resolved": "https://registry.npmjs.org/is-text-path/-/is-text-path-1.0.1.tgz",
                  "dependencies": {
                    "text-extensions": {
                      "version": "1.3.3",
                      "from": "https://registry.npmjs.org/text-extensions/-/text-extensions-1.3.3.tgz",
                      "resolved": "https://registry.npmjs.org/text-extensions/-/text-extensions-1.3.3.tgz"
                    }
                  }
                },
                "split": {
                  "version": "1.0.0",
                  "from": "https://registry.npmjs.org/split/-/split-1.0.0.tgz",
                  "resolved": "https://registry.npmjs.org/split/-/split-1.0.0.tgz"
                },
                "trim-off-newlines": {
                  "version": "1.0.0",
                  "from": "https://registry.npmjs.org/trim-off-newlines/-/trim-off-newlines-1.0.0.tgz",
                  "resolved": "https://registry.npmjs.org/trim-off-newlines/-/trim-off-newlines-1.0.0.tgz"
                }
              }
            },
            "dateformat": {
              "version": "1.0.12",
              "from": "https://registry.npmjs.org/dateformat/-/dateformat-1.0.12.tgz",
              "resolved": "https://registry.npmjs.org/dateformat/-/dateformat-1.0.12.tgz",
              "dependencies": {
                "get-stdin": {
                  "version": "4.0.1",
                  "from": "https://registry.npmjs.org/get-stdin/-/get-stdin-4.0.1.tgz",
                  "resolved": "https://registry.npmjs.org/get-stdin/-/get-stdin-4.0.1.tgz"
                }
              }
            },
            "get-pkg-repo": {
              "version": "0.1.0",
              "from": "https://registry.npmjs.org/get-pkg-repo/-/get-pkg-repo-0.1.0.tgz",
              "resolved": "https://registry.npmjs.org/get-pkg-repo/-/get-pkg-repo-0.1.0.tgz",
              "dependencies": {
                "hosted-git-info": {
                  "version": "2.1.4",
                  "from": "https://registry.npmjs.org/hosted-git-info/-/hosted-git-info-2.1.4.tgz",
                  "resolved": "https://registry.npmjs.org/hosted-git-info/-/hosted-git-info-2.1.4.tgz"
                },
                "normalize-package-data": {
                  "version": "2.3.5",
                  "from": "https://registry.npmjs.org/normalize-package-data/-/normalize-package-data-2.3.5.tgz",
                  "resolved": "https://registry.npmjs.org/normalize-package-data/-/normalize-package-data-2.3.5.tgz",
                  "dependencies": {
                    "is-builtin-module": {
                      "version": "1.0.0",
                      "from": "https://registry.npmjs.org/is-builtin-module/-/is-builtin-module-1.0.0.tgz",
                      "resolved": "https://registry.npmjs.org/is-builtin-module/-/is-builtin-module-1.0.0.tgz",
                      "dependencies": {
                        "builtin-modules": {
                          "version": "1.1.1",
                          "from": "https://registry.npmjs.org/builtin-modules/-/builtin-modules-1.1.1.tgz",
                          "resolved": "https://registry.npmjs.org/builtin-modules/-/builtin-modules-1.1.1.tgz"
                        }
                      }
                    },
                    "validate-npm-package-license": {
                      "version": "3.0.1",
                      "from": "https://registry.npmjs.org/validate-npm-package-license/-/validate-npm-package-license-3.0.1.tgz",
                      "resolved": "https://registry.npmjs.org/validate-npm-package-license/-/validate-npm-package-license-3.0.1.tgz",
                      "dependencies": {
                        "spdx-correct": {
                          "version": "1.0.2",
                          "from": "https://registry.npmjs.org/spdx-correct/-/spdx-correct-1.0.2.tgz",
                          "resolved": "https://registry.npmjs.org/spdx-correct/-/spdx-correct-1.0.2.tgz",
                          "dependencies": {
                            "spdx-license-ids": {
                              "version": "1.2.0",
                              "from": "https://registry.npmjs.org/spdx-license-ids/-/spdx-license-ids-1.2.0.tgz",
                              "resolved": "https://registry.npmjs.org/spdx-license-ids/-/spdx-license-ids-1.2.0.tgz"
                            }
                          }
                        },
                        "spdx-expression-parse": {
                          "version": "1.0.2",
                          "from": "https://registry.npmjs.org/spdx-expression-parse/-/spdx-expression-parse-1.0.2.tgz",
                          "resolved": "https://registry.npmjs.org/spdx-expression-parse/-/spdx-expression-parse-1.0.2.tgz",
                          "dependencies": {
                            "spdx-exceptions": {
                              "version": "1.0.4",
                              "from": "https://registry.npmjs.org/spdx-exceptions/-/spdx-exceptions-1.0.4.tgz",
                              "resolved": "https://registry.npmjs.org/spdx-exceptions/-/spdx-exceptions-1.0.4.tgz"
                            },
                            "spdx-license-ids": {
                              "version": "1.2.0",
                              "from": "https://registry.npmjs.org/spdx-license-ids/-/spdx-license-ids-1.2.0.tgz",
                              "resolved": "https://registry.npmjs.org/spdx-license-ids/-/spdx-license-ids-1.2.0.tgz"
                            }
                          }
                        }
                      }
                    }
                  }
                }
              }
            },
            "git-raw-commits": {
              "version": "0.1.2",
              "from": "https://registry.npmjs.org/git-raw-commits/-/git-raw-commits-0.1.2.tgz",
              "resolved": "https://registry.npmjs.org/git-raw-commits/-/git-raw-commits-0.1.2.tgz",
              "dependencies": {
                "dargs": {
                  "version": "4.1.0",
                  "from": "https://registry.npmjs.org/dargs/-/dargs-4.1.0.tgz",
                  "resolved": "https://registry.npmjs.org/dargs/-/dargs-4.1.0.tgz",
                  "dependencies": {
                    "number-is-nan": {
                      "version": "1.0.0",
                      "from": "https://registry.npmjs.org/number-is-nan/-/number-is-nan-1.0.0.tgz",
                      "resolved": "https://registry.npmjs.org/number-is-nan/-/number-is-nan-1.0.0.tgz"
                    }
                  }
                },
                "lodash.template": {
                  "version": "3.6.2",
                  "from": "https://registry.npmjs.org/lodash.template/-/lodash.template-3.6.2.tgz",
                  "resolved": "https://registry.npmjs.org/lodash.template/-/lodash.template-3.6.2.tgz",
                  "dependencies": {
                    "lodash._basecopy": {
                      "version": "3.0.1",
                      "from": "https://registry.npmjs.org/lodash._basecopy/-/lodash._basecopy-3.0.1.tgz",
                      "resolved": "https://registry.npmjs.org/lodash._basecopy/-/lodash._basecopy-3.0.1.tgz"
                    },
                    "lodash._basetostring": {
                      "version": "3.0.1",
                      "from": "https://registry.npmjs.org/lodash._basetostring/-/lodash._basetostring-3.0.1.tgz",
                      "resolved": "https://registry.npmjs.org/lodash._basetostring/-/lodash._basetostring-3.0.1.tgz"
                    },
                    "lodash._basevalues": {
                      "version": "3.0.0",
                      "from": "https://registry.npmjs.org/lodash._basevalues/-/lodash._basevalues-3.0.0.tgz",
                      "resolved": "https://registry.npmjs.org/lodash._basevalues/-/lodash._basevalues-3.0.0.tgz"
                    },
                    "lodash._isiterateecall": {
                      "version": "3.0.9",
                      "from": "https://registry.npmjs.org/lodash._isiterateecall/-/lodash._isiterateecall-3.0.9.tgz",
                      "resolved": "https://registry.npmjs.org/lodash._isiterateecall/-/lodash._isiterateecall-3.0.9.tgz"
                    },
                    "lodash._reinterpolate": {
                      "version": "3.0.0",
                      "from": "https://registry.npmjs.org/lodash._reinterpolate/-/lodash._reinterpolate-3.0.0.tgz",
                      "resolved": "https://registry.npmjs.org/lodash._reinterpolate/-/lodash._reinterpolate-3.0.0.tgz"
                    },
                    "lodash.escape": {
                      "version": "3.2.0",
                      "from": "https://registry.npmjs.org/lodash.escape/-/lodash.escape-3.2.0.tgz",
                      "resolved": "https://registry.npmjs.org/lodash.escape/-/lodash.escape-3.2.0.tgz",
                      "dependencies": {
                        "lodash._root": {
                          "version": "3.0.1",
                          "from": "https://registry.npmjs.org/lodash._root/-/lodash._root-3.0.1.tgz",
                          "resolved": "https://registry.npmjs.org/lodash._root/-/lodash._root-3.0.1.tgz"
                        }
                      }
                    },
                    "lodash.keys": {
                      "version": "3.1.2",
                      "from": "https://registry.npmjs.org/lodash.keys/-/lodash.keys-3.1.2.tgz",
                      "resolved": "https://registry.npmjs.org/lodash.keys/-/lodash.keys-3.1.2.tgz",
                      "dependencies": {
                        "lodash._getnative": {
                          "version": "3.9.1",
                          "from": "https://registry.npmjs.org/lodash._getnative/-/lodash._getnative-3.9.1.tgz",
                          "resolved": "https://registry.npmjs.org/lodash._getnative/-/lodash._getnative-3.9.1.tgz"
                        },
                        "lodash.isarguments": {
                          "version": "3.0.7",
                          "from": "https://registry.npmjs.org/lodash.isarguments/-/lodash.isarguments-3.0.7.tgz",
                          "resolved": "https://registry.npmjs.org/lodash.isarguments/-/lodash.isarguments-3.0.7.tgz"
                        },
                        "lodash.isarray": {
                          "version": "3.0.4",
                          "from": "https://registry.npmjs.org/lodash.isarray/-/lodash.isarray-3.0.4.tgz",
                          "resolved": "https://registry.npmjs.org/lodash.isarray/-/lodash.isarray-3.0.4.tgz"
                        }
                      }
                    },
                    "lodash.restparam": {
                      "version": "3.6.1",
                      "from": "https://registry.npmjs.org/lodash.restparam/-/lodash.restparam-3.6.1.tgz",
                      "resolved": "https://registry.npmjs.org/lodash.restparam/-/lodash.restparam-3.6.1.tgz"
                    },
                    "lodash.templatesettings": {
                      "version": "3.1.1",
                      "from": "https://registry.npmjs.org/lodash.templatesettings/-/lodash.templatesettings-3.1.1.tgz",
                      "resolved": "https://registry.npmjs.org/lodash.templatesettings/-/lodash.templatesettings-3.1.1.tgz"
                    }
                  }
                },
                "split2": {
                  "version": "1.1.1",
                  "from": "https://registry.npmjs.org/split2/-/split2-1.1.1.tgz",
                  "resolved": "https://registry.npmjs.org/split2/-/split2-1.1.1.tgz"
                }
              }
            },
            "git-semver-tags": {
              "version": "1.1.2",
              "from": "https://registry.npmjs.org/git-semver-tags/-/git-semver-tags-1.1.2.tgz",
              "resolved": "https://registry.npmjs.org/git-semver-tags/-/git-semver-tags-1.1.2.tgz"
            },
            "lodash": {
              "version": "3.10.1",
              "from": "https://registry.npmjs.org/lodash/-/lodash-3.10.1.tgz",
              "resolved": "https://registry.npmjs.org/lodash/-/lodash-3.10.1.tgz"
            },
            "meow": {
              "version": "3.7.0",
              "from": "https://registry.npmjs.org/meow/-/meow-3.7.0.tgz",
              "resolved": "https://registry.npmjs.org/meow/-/meow-3.7.0.tgz",
              "dependencies": {
                "camelcase-keys": {
                  "version": "2.0.0",
                  "from": "https://registry.npmjs.org/camelcase-keys/-/camelcase-keys-2.0.0.tgz",
                  "resolved": "https://registry.npmjs.org/camelcase-keys/-/camelcase-keys-2.0.0.tgz",
                  "dependencies": {
                    "camelcase": {
                      "version": "2.1.0",
                      "from": "https://registry.npmjs.org/camelcase/-/camelcase-2.1.0.tgz",
                      "resolved": "https://registry.npmjs.org/camelcase/-/camelcase-2.1.0.tgz"
                    }
                  }
                },
                "decamelize": {
                  "version": "1.1.2",
                  "from": "https://registry.npmjs.org/decamelize/-/decamelize-1.1.2.tgz",
                  "resolved": "https://registry.npmjs.org/decamelize/-/decamelize-1.1.2.tgz",
                  "dependencies": {
                    "escape-string-regexp": {
                      "version": "1.0.4",
                      "from": "https://registry.npmjs.org/escape-string-regexp/-/escape-string-regexp-1.0.4.tgz",
                      "resolved": "https://registry.npmjs.org/escape-string-regexp/-/escape-string-regexp-1.0.4.tgz"
                    }
                  }
                },
                "loud-rejection": {
                  "version": "1.2.1",
                  "from": "https://registry.npmjs.org/loud-rejection/-/loud-rejection-1.2.1.tgz",
                  "resolved": "https://registry.npmjs.org/loud-rejection/-/loud-rejection-1.2.1.tgz",
                  "dependencies": {
                    "array-find-index": {
                      "version": "1.0.1",
                      "from": "https://registry.npmjs.org/array-find-index/-/array-find-index-1.0.1.tgz",
                      "resolved": "https://registry.npmjs.org/array-find-index/-/array-find-index-1.0.1.tgz"
                    },
                    "signal-exit": {
                      "version": "2.1.2",
                      "from": "https://registry.npmjs.org/signal-exit/-/signal-exit-2.1.2.tgz",
                      "resolved": "https://registry.npmjs.org/signal-exit/-/signal-exit-2.1.2.tgz"
                    }
                  }
                },
                "map-obj": {
                  "version": "1.0.1",
                  "from": "https://registry.npmjs.org/map-obj/-/map-obj-1.0.1.tgz",
                  "resolved": "https://registry.npmjs.org/map-obj/-/map-obj-1.0.1.tgz"
                },
                "minimist": {
                  "version": "1.2.0",
                  "from": "https://registry.npmjs.org/minimist/-/minimist-1.2.0.tgz",
                  "resolved": "https://registry.npmjs.org/minimist/-/minimist-1.2.0.tgz"
                },
                "normalize-package-data": {
                  "version": "2.3.5",
                  "from": "https://registry.npmjs.org/normalize-package-data/-/normalize-package-data-2.3.5.tgz",
                  "resolved": "https://registry.npmjs.org/normalize-package-data/-/normalize-package-data-2.3.5.tgz",
                  "dependencies": {
                    "hosted-git-info": {
                      "version": "2.1.4",
                      "from": "https://registry.npmjs.org/hosted-git-info/-/hosted-git-info-2.1.4.tgz",
                      "resolved": "https://registry.npmjs.org/hosted-git-info/-/hosted-git-info-2.1.4.tgz"
                    },
                    "is-builtin-module": {
                      "version": "1.0.0",
                      "from": "https://registry.npmjs.org/is-builtin-module/-/is-builtin-module-1.0.0.tgz",
                      "resolved": "https://registry.npmjs.org/is-builtin-module/-/is-builtin-module-1.0.0.tgz",
                      "dependencies": {
                        "builtin-modules": {
                          "version": "1.1.1",
                          "from": "https://registry.npmjs.org/builtin-modules/-/builtin-modules-1.1.1.tgz",
                          "resolved": "https://registry.npmjs.org/builtin-modules/-/builtin-modules-1.1.1.tgz"
                        }
                      }
                    },
                    "validate-npm-package-license": {
                      "version": "3.0.1",
                      "from": "https://registry.npmjs.org/validate-npm-package-license/-/validate-npm-package-license-3.0.1.tgz",
                      "resolved": "https://registry.npmjs.org/validate-npm-package-license/-/validate-npm-package-license-3.0.1.tgz",
                      "dependencies": {
                        "spdx-correct": {
                          "version": "1.0.2",
                          "from": "https://registry.npmjs.org/spdx-correct/-/spdx-correct-1.0.2.tgz",
                          "resolved": "https://registry.npmjs.org/spdx-correct/-/spdx-correct-1.0.2.tgz",
                          "dependencies": {
                            "spdx-license-ids": {
                              "version": "1.2.0",
                              "from": "https://registry.npmjs.org/spdx-license-ids/-/spdx-license-ids-1.2.0.tgz",
                              "resolved": "https://registry.npmjs.org/spdx-license-ids/-/spdx-license-ids-1.2.0.tgz"
                            }
                          }
                        },
                        "spdx-expression-parse": {
                          "version": "1.0.2",
                          "from": "https://registry.npmjs.org/spdx-expression-parse/-/spdx-expression-parse-1.0.2.tgz",
                          "resolved": "https://registry.npmjs.org/spdx-expression-parse/-/spdx-expression-parse-1.0.2.tgz",
                          "dependencies": {
                            "spdx-exceptions": {
                              "version": "1.0.4",
                              "from": "https://registry.npmjs.org/spdx-exceptions/-/spdx-exceptions-1.0.4.tgz",
                              "resolved": "https://registry.npmjs.org/spdx-exceptions/-/spdx-exceptions-1.0.4.tgz"
                            },
                            "spdx-license-ids": {
                              "version": "1.2.0",
                              "from": "https://registry.npmjs.org/spdx-license-ids/-/spdx-license-ids-1.2.0.tgz",
                              "resolved": "https://registry.npmjs.org/spdx-license-ids/-/spdx-license-ids-1.2.0.tgz"
                            }
                          }
                        }
                      }
                    }
                  }
                },
                "object-assign": {
                  "version": "4.0.1",
                  "from": "https://registry.npmjs.org/object-assign/-/object-assign-4.0.1.tgz",
                  "resolved": "https://registry.npmjs.org/object-assign/-/object-assign-4.0.1.tgz"
                },
                "redent": {
                  "version": "1.0.0",
                  "from": "https://registry.npmjs.org/redent/-/redent-1.0.0.tgz",
                  "resolved": "https://registry.npmjs.org/redent/-/redent-1.0.0.tgz",
                  "dependencies": {
                    "indent-string": {
                      "version": "2.1.0",
                      "from": "https://registry.npmjs.org/indent-string/-/indent-string-2.1.0.tgz",
                      "resolved": "https://registry.npmjs.org/indent-string/-/indent-string-2.1.0.tgz",
                      "dependencies": {
                        "repeating": {
                          "version": "2.0.0",
                          "from": "https://registry.npmjs.org/repeating/-/repeating-2.0.0.tgz",
                          "resolved": "https://registry.npmjs.org/repeating/-/repeating-2.0.0.tgz",
                          "dependencies": {
                            "is-finite": {
                              "version": "1.0.1",
                              "from": "https://registry.npmjs.org/is-finite/-/is-finite-1.0.1.tgz",
                              "resolved": "https://registry.npmjs.org/is-finite/-/is-finite-1.0.1.tgz",
                              "dependencies": {
                                "number-is-nan": {
                                  "version": "1.0.0",
                                  "from": "https://registry.npmjs.org/number-is-nan/-/number-is-nan-1.0.0.tgz",
                                  "resolved": "https://registry.npmjs.org/number-is-nan/-/number-is-nan-1.0.0.tgz"
                                }
                              }
                            }
                          }
                        }
                      }
                    },
                    "strip-indent": {
                      "version": "1.0.1",
                      "from": "https://registry.npmjs.org/strip-indent/-/strip-indent-1.0.1.tgz",
                      "resolved": "https://registry.npmjs.org/strip-indent/-/strip-indent-1.0.1.tgz",
                      "dependencies": {
                        "get-stdin": {
                          "version": "4.0.1",
                          "from": "https://registry.npmjs.org/get-stdin/-/get-stdin-4.0.1.tgz",
                          "resolved": "https://registry.npmjs.org/get-stdin/-/get-stdin-4.0.1.tgz"
                        }
                      }
                    }
                  }
                },
                "trim-newlines": {
                  "version": "1.0.0",
                  "from": "https://registry.npmjs.org/trim-newlines/-/trim-newlines-1.0.0.tgz",
                  "resolved": "https://registry.npmjs.org/trim-newlines/-/trim-newlines-1.0.0.tgz"
                }
              }
            },
            "read-pkg": {
              "version": "1.1.0",
              "from": "https://registry.npmjs.org/read-pkg/-/read-pkg-1.1.0.tgz",
              "resolved": "https://registry.npmjs.org/read-pkg/-/read-pkg-1.1.0.tgz",
              "dependencies": {
                "load-json-file": {
                  "version": "1.1.0",
                  "from": "https://registry.npmjs.org/load-json-file/-/load-json-file-1.1.0.tgz",
                  "resolved": "https://registry.npmjs.org/load-json-file/-/load-json-file-1.1.0.tgz",
                  "dependencies": {
                    "graceful-fs": {
                      "version": "4.1.3",
                      "from": "https://registry.npmjs.org/graceful-fs/-/graceful-fs-4.1.3.tgz",
                      "resolved": "https://registry.npmjs.org/graceful-fs/-/graceful-fs-4.1.3.tgz"
                    },
                    "parse-json": {
                      "version": "2.2.0",
                      "from": "https://registry.npmjs.org/parse-json/-/parse-json-2.2.0.tgz",
                      "resolved": "https://registry.npmjs.org/parse-json/-/parse-json-2.2.0.tgz",
                      "dependencies": {
                        "error-ex": {
                          "version": "1.3.0",
                          "from": "https://registry.npmjs.org/error-ex/-/error-ex-1.3.0.tgz",
                          "resolved": "https://registry.npmjs.org/error-ex/-/error-ex-1.3.0.tgz",
                          "dependencies": {
                            "is-arrayish": {
                              "version": "0.2.1",
                              "from": "https://registry.npmjs.org/is-arrayish/-/is-arrayish-0.2.1.tgz",
                              "resolved": "https://registry.npmjs.org/is-arrayish/-/is-arrayish-0.2.1.tgz"
                            }
                          }
                        }
                      }
                    },
                    "pify": {
                      "version": "2.3.0",
                      "from": "https://registry.npmjs.org/pify/-/pify-2.3.0.tgz",
                      "resolved": "https://registry.npmjs.org/pify/-/pify-2.3.0.tgz"
                    },
                    "pinkie-promise": {
                      "version": "2.0.0",
                      "from": "https://registry.npmjs.org/pinkie-promise/-/pinkie-promise-2.0.0.tgz",
                      "resolved": "https://registry.npmjs.org/pinkie-promise/-/pinkie-promise-2.0.0.tgz",
                      "dependencies": {
                        "pinkie": {
                          "version": "2.0.4",
                          "from": "https://registry.npmjs.org/pinkie/-/pinkie-2.0.4.tgz",
                          "resolved": "https://registry.npmjs.org/pinkie/-/pinkie-2.0.4.tgz"
                        }
                      }
                    },
                    "strip-bom": {
                      "version": "2.0.0",
                      "from": "https://registry.npmjs.org/strip-bom/-/strip-bom-2.0.0.tgz",
                      "resolved": "https://registry.npmjs.org/strip-bom/-/strip-bom-2.0.0.tgz",
                      "dependencies": {
                        "is-utf8": {
                          "version": "0.2.1",
                          "from": "https://registry.npmjs.org/is-utf8/-/is-utf8-0.2.1.tgz",
                          "resolved": "https://registry.npmjs.org/is-utf8/-/is-utf8-0.2.1.tgz"
                        }
                      }
                    }
                  }
                },
                "normalize-package-data": {
                  "version": "2.3.5",
                  "from": "https://registry.npmjs.org/normalize-package-data/-/normalize-package-data-2.3.5.tgz",
                  "resolved": "https://registry.npmjs.org/normalize-package-data/-/normalize-package-data-2.3.5.tgz",
                  "dependencies": {
                    "hosted-git-info": {
                      "version": "2.1.4",
                      "from": "https://registry.npmjs.org/hosted-git-info/-/hosted-git-info-2.1.4.tgz",
                      "resolved": "https://registry.npmjs.org/hosted-git-info/-/hosted-git-info-2.1.4.tgz"
                    },
                    "is-builtin-module": {
                      "version": "1.0.0",
                      "from": "https://registry.npmjs.org/is-builtin-module/-/is-builtin-module-1.0.0.tgz",
                      "resolved": "https://registry.npmjs.org/is-builtin-module/-/is-builtin-module-1.0.0.tgz",
                      "dependencies": {
                        "builtin-modules": {
                          "version": "1.1.1",
                          "from": "https://registry.npmjs.org/builtin-modules/-/builtin-modules-1.1.1.tgz",
                          "resolved": "https://registry.npmjs.org/builtin-modules/-/builtin-modules-1.1.1.tgz"
                        }
                      }
                    },
                    "validate-npm-package-license": {
                      "version": "3.0.1",
                      "from": "https://registry.npmjs.org/validate-npm-package-license/-/validate-npm-package-license-3.0.1.tgz",
                      "resolved": "https://registry.npmjs.org/validate-npm-package-license/-/validate-npm-package-license-3.0.1.tgz",
                      "dependencies": {
                        "spdx-correct": {
                          "version": "1.0.2",
                          "from": "https://registry.npmjs.org/spdx-correct/-/spdx-correct-1.0.2.tgz",
                          "resolved": "https://registry.npmjs.org/spdx-correct/-/spdx-correct-1.0.2.tgz",
                          "dependencies": {
                            "spdx-license-ids": {
                              "version": "1.2.0",
                              "from": "https://registry.npmjs.org/spdx-license-ids/-/spdx-license-ids-1.2.0.tgz",
                              "resolved": "https://registry.npmjs.org/spdx-license-ids/-/spdx-license-ids-1.2.0.tgz"
                            }
                          }
                        },
                        "spdx-expression-parse": {
                          "version": "1.0.2",
                          "from": "https://registry.npmjs.org/spdx-expression-parse/-/spdx-expression-parse-1.0.2.tgz",
                          "resolved": "https://registry.npmjs.org/spdx-expression-parse/-/spdx-expression-parse-1.0.2.tgz",
                          "dependencies": {
                            "spdx-exceptions": {
                              "version": "1.0.4",
                              "from": "https://registry.npmjs.org/spdx-exceptions/-/spdx-exceptions-1.0.4.tgz",
                              "resolved": "https://registry.npmjs.org/spdx-exceptions/-/spdx-exceptions-1.0.4.tgz"
                            },
                            "spdx-license-ids": {
                              "version": "1.2.0",
                              "from": "https://registry.npmjs.org/spdx-license-ids/-/spdx-license-ids-1.2.0.tgz",
                              "resolved": "https://registry.npmjs.org/spdx-license-ids/-/spdx-license-ids-1.2.0.tgz"
                            }
                          }
                        }
                      }
                    }
                  }
                },
                "path-type": {
                  "version": "1.1.0",
                  "from": "https://registry.npmjs.org/path-type/-/path-type-1.1.0.tgz",
                  "resolved": "https://registry.npmjs.org/path-type/-/path-type-1.1.0.tgz",
                  "dependencies": {
                    "graceful-fs": {
                      "version": "4.1.3",
                      "from": "https://registry.npmjs.org/graceful-fs/-/graceful-fs-4.1.3.tgz",
                      "resolved": "https://registry.npmjs.org/graceful-fs/-/graceful-fs-4.1.3.tgz"
                    },
                    "pify": {
                      "version": "2.3.0",
                      "from": "https://registry.npmjs.org/pify/-/pify-2.3.0.tgz",
                      "resolved": "https://registry.npmjs.org/pify/-/pify-2.3.0.tgz"
                    },
                    "pinkie-promise": {
                      "version": "2.0.0",
                      "from": "https://registry.npmjs.org/pinkie-promise/-/pinkie-promise-2.0.0.tgz",
                      "resolved": "https://registry.npmjs.org/pinkie-promise/-/pinkie-promise-2.0.0.tgz",
                      "dependencies": {
                        "pinkie": {
                          "version": "2.0.4",
                          "from": "https://registry.npmjs.org/pinkie/-/pinkie-2.0.4.tgz",
                          "resolved": "https://registry.npmjs.org/pinkie/-/pinkie-2.0.4.tgz"
                        }
                      }
                    }
                  }
                }
              }
            },
            "read-pkg-up": {
              "version": "1.0.1",
              "from": "https://registry.npmjs.org/read-pkg-up/-/read-pkg-up-1.0.1.tgz",
              "resolved": "https://registry.npmjs.org/read-pkg-up/-/read-pkg-up-1.0.1.tgz",
              "dependencies": {
                "find-up": {
                  "version": "1.1.0",
                  "from": "https://registry.npmjs.org/find-up/-/find-up-1.1.0.tgz",
                  "resolved": "https://registry.npmjs.org/find-up/-/find-up-1.1.0.tgz",
                  "dependencies": {
                    "path-exists": {
                      "version": "2.1.0",
                      "from": "https://registry.npmjs.org/path-exists/-/path-exists-2.1.0.tgz",
                      "resolved": "https://registry.npmjs.org/path-exists/-/path-exists-2.1.0.tgz"
                    },
                    "pinkie-promise": {
                      "version": "2.0.0",
                      "from": "https://registry.npmjs.org/pinkie-promise/-/pinkie-promise-2.0.0.tgz",
                      "resolved": "https://registry.npmjs.org/pinkie-promise/-/pinkie-promise-2.0.0.tgz",
                      "dependencies": {
                        "pinkie": {
                          "version": "2.0.4",
                          "from": "https://registry.npmjs.org/pinkie/-/pinkie-2.0.4.tgz",
                          "resolved": "https://registry.npmjs.org/pinkie/-/pinkie-2.0.4.tgz"
                        }
                      }
                    }
                  }
                }
              }
            },
            "semver": {
              "version": "5.1.0",
              "from": "https://registry.npmjs.org/semver/-/semver-5.1.0.tgz",
              "resolved": "https://registry.npmjs.org/semver/-/semver-5.1.0.tgz"
            },
            "tempfile": {
              "version": "1.1.1",
              "from": "https://registry.npmjs.org/tempfile/-/tempfile-1.1.1.tgz",
              "resolved": "https://registry.npmjs.org/tempfile/-/tempfile-1.1.1.tgz",
              "dependencies": {
                "os-tmpdir": {
                  "version": "1.0.1",
                  "from": "https://registry.npmjs.org/os-tmpdir/-/os-tmpdir-1.0.1.tgz",
                  "resolved": "https://registry.npmjs.org/os-tmpdir/-/os-tmpdir-1.0.1.tgz"
                },
                "uuid": {
                  "version": "2.0.1",
                  "from": "https://registry.npmjs.org/uuid/-/uuid-2.0.1.tgz",
                  "resolved": "https://registry.npmjs.org/uuid/-/uuid-2.0.1.tgz"
                }
              }
            },
            "through2": {
              "version": "2.0.1",
              "from": "https://registry.npmjs.org/through2/-/through2-2.0.1.tgz",
              "resolved": "https://registry.npmjs.org/through2/-/through2-2.0.1.tgz",
              "dependencies": {
                "readable-stream": {
                  "version": "2.0.5",
                  "from": "https://registry.npmjs.org/readable-stream/-/readable-stream-2.0.5.tgz",
                  "resolved": "https://registry.npmjs.org/readable-stream/-/readable-stream-2.0.5.tgz",
                  "dependencies": {
                    "core-util-is": {
                      "version": "1.0.2",
                      "from": "https://registry.npmjs.org/core-util-is/-/core-util-is-1.0.2.tgz",
                      "resolved": "https://registry.npmjs.org/core-util-is/-/core-util-is-1.0.2.tgz"
                    },
                    "inherits": {
                      "version": "2.0.1",
                      "from": "https://registry.npmjs.org/inherits/-/inherits-2.0.1.tgz",
                      "resolved": "https://registry.npmjs.org/inherits/-/inherits-2.0.1.tgz"
                    },
                    "isarray": {
                      "version": "0.0.1",
                      "from": "https://registry.npmjs.org/isarray/-/isarray-0.0.1.tgz",
                      "resolved": "https://registry.npmjs.org/isarray/-/isarray-0.0.1.tgz"
                    },
                    "process-nextick-args": {
                      "version": "1.0.6",
                      "from": "https://registry.npmjs.org/process-nextick-args/-/process-nextick-args-1.0.6.tgz",
                      "resolved": "https://registry.npmjs.org/process-nextick-args/-/process-nextick-args-1.0.6.tgz"
                    },
                    "string_decoder": {
                      "version": "0.10.31",
                      "from": "https://registry.npmjs.org/string_decoder/-/string_decoder-0.10.31.tgz",
                      "resolved": "https://registry.npmjs.org/string_decoder/-/string_decoder-0.10.31.tgz"
                    },
                    "util-deprecate": {
                      "version": "1.0.2",
                      "from": "https://registry.npmjs.org/util-deprecate/-/util-deprecate-1.0.2.tgz",
                      "resolved": "https://registry.npmjs.org/util-deprecate/-/util-deprecate-1.0.2.tgz"
                    }
                  }
                },
                "xtend": {
                  "version": "4.0.1",
                  "from": "https://registry.npmjs.org/xtend/-/xtend-4.0.1.tgz",
                  "resolved": "https://registry.npmjs.org/xtend/-/xtend-4.0.1.tgz"
                }
              }
            }
          }
        },
        "plur": {
          "version": "2.1.2",
          "from": "https://registry.npmjs.org/plur/-/plur-2.1.2.tgz",
          "resolved": "https://registry.npmjs.org/plur/-/plur-2.1.2.tgz",
          "dependencies": {
            "irregular-plurals": {
              "version": "1.1.0",
              "from": "https://registry.npmjs.org/irregular-plurals/-/irregular-plurals-1.1.0.tgz",
              "resolved": "https://registry.npmjs.org/irregular-plurals/-/irregular-plurals-1.1.0.tgz"
            }
          }
        },
        "q": {
          "version": "1.4.1",
          "from": "https://registry.npmjs.org/q/-/q-1.4.1.tgz",
          "resolved": "https://registry.npmjs.org/q/-/q-1.4.1.tgz"
        }
      }
    },
    "grunt-copyright": {
      "version": "0.2.0",
      "from": "https://registry.npmjs.org/grunt-copyright/-/grunt-copyright-0.2.0.tgz",
      "resolved": "https://registry.npmjs.org/grunt-copyright/-/grunt-copyright-0.2.0.tgz"
    },
    "grunt-eslint": {
      "version": "15.0.0",
      "from": "https://registry.npmjs.org/grunt-eslint/-/grunt-eslint-15.0.0.tgz",
      "resolved": "https://registry.npmjs.org/grunt-eslint/-/grunt-eslint-15.0.0.tgz",
      "dependencies": {
        "chalk": {
          "version": "1.1.1",
          "from": "https://registry.npmjs.org/chalk/-/chalk-1.1.1.tgz",
          "resolved": "https://registry.npmjs.org/chalk/-/chalk-1.1.1.tgz",
          "dependencies": {
            "ansi-styles": {
              "version": "2.1.0",
              "from": "https://registry.npmjs.org/ansi-styles/-/ansi-styles-2.1.0.tgz",
              "resolved": "https://registry.npmjs.org/ansi-styles/-/ansi-styles-2.1.0.tgz"
            },
            "escape-string-regexp": {
              "version": "1.0.4",
              "from": "https://registry.npmjs.org/escape-string-regexp/-/escape-string-regexp-1.0.4.tgz",
              "resolved": "https://registry.npmjs.org/escape-string-regexp/-/escape-string-regexp-1.0.4.tgz"
            },
            "has-ansi": {
              "version": "2.0.0",
              "from": "https://registry.npmjs.org/has-ansi/-/has-ansi-2.0.0.tgz",
              "resolved": "https://registry.npmjs.org/has-ansi/-/has-ansi-2.0.0.tgz",
              "dependencies": {
                "ansi-regex": {
                  "version": "2.0.0",
                  "from": "https://registry.npmjs.org/ansi-regex/-/ansi-regex-2.0.0.tgz",
                  "resolved": "https://registry.npmjs.org/ansi-regex/-/ansi-regex-2.0.0.tgz"
                }
              }
            },
            "strip-ansi": {
              "version": "3.0.0",
              "from": "https://registry.npmjs.org/strip-ansi/-/strip-ansi-3.0.0.tgz",
              "resolved": "https://registry.npmjs.org/strip-ansi/-/strip-ansi-3.0.0.tgz",
              "dependencies": {
                "ansi-regex": {
                  "version": "2.0.0",
                  "from": "https://registry.npmjs.org/ansi-regex/-/ansi-regex-2.0.0.tgz",
                  "resolved": "https://registry.npmjs.org/ansi-regex/-/ansi-regex-2.0.0.tgz"
                }
              }
            },
            "supports-color": {
              "version": "2.0.0",
              "from": "https://registry.npmjs.org/supports-color/-/supports-color-2.0.0.tgz",
              "resolved": "https://registry.npmjs.org/supports-color/-/supports-color-2.0.0.tgz"
            }
          }
        },
        "eslint": {
          "version": "0.23.0",
          "from": "https://registry.npmjs.org/eslint/-/eslint-0.23.0.tgz",
          "resolved": "https://registry.npmjs.org/eslint/-/eslint-0.23.0.tgz",
          "dependencies": {
            "concat-stream": {
              "version": "1.5.1",
              "from": "https://registry.npmjs.org/concat-stream/-/concat-stream-1.5.1.tgz",
              "resolved": "https://registry.npmjs.org/concat-stream/-/concat-stream-1.5.1.tgz",
              "dependencies": {
                "inherits": {
                  "version": "2.0.1",
                  "from": "https://registry.npmjs.org/inherits/-/inherits-2.0.1.tgz",
                  "resolved": "https://registry.npmjs.org/inherits/-/inherits-2.0.1.tgz"
                },
                "typedarray": {
                  "version": "0.0.6",
                  "from": "https://registry.npmjs.org/typedarray/-/typedarray-0.0.6.tgz",
                  "resolved": "https://registry.npmjs.org/typedarray/-/typedarray-0.0.6.tgz"
                },
                "readable-stream": {
                  "version": "2.0.5",
                  "from": "https://registry.npmjs.org/readable-stream/-/readable-stream-2.0.5.tgz",
                  "resolved": "https://registry.npmjs.org/readable-stream/-/readable-stream-2.0.5.tgz",
                  "dependencies": {
                    "core-util-is": {
                      "version": "1.0.2",
                      "from": "https://registry.npmjs.org/core-util-is/-/core-util-is-1.0.2.tgz",
                      "resolved": "https://registry.npmjs.org/core-util-is/-/core-util-is-1.0.2.tgz"
                    },
                    "isarray": {
                      "version": "0.0.1",
                      "from": "https://registry.npmjs.org/isarray/-/isarray-0.0.1.tgz",
                      "resolved": "https://registry.npmjs.org/isarray/-/isarray-0.0.1.tgz"
                    },
                    "process-nextick-args": {
                      "version": "1.0.6",
                      "from": "https://registry.npmjs.org/process-nextick-args/-/process-nextick-args-1.0.6.tgz",
                      "resolved": "https://registry.npmjs.org/process-nextick-args/-/process-nextick-args-1.0.6.tgz"
                    },
                    "string_decoder": {
                      "version": "0.10.31",
                      "from": "https://registry.npmjs.org/string_decoder/-/string_decoder-0.10.31.tgz",
                      "resolved": "https://registry.npmjs.org/string_decoder/-/string_decoder-0.10.31.tgz"
                    },
                    "util-deprecate": {
                      "version": "1.0.2",
                      "from": "https://registry.npmjs.org/util-deprecate/-/util-deprecate-1.0.2.tgz",
                      "resolved": "https://registry.npmjs.org/util-deprecate/-/util-deprecate-1.0.2.tgz"
                    }
                  }
                }
              }
            },
            "debug": {
              "version": "2.2.0",
              "from": "https://registry.npmjs.org/debug/-/debug-2.2.0.tgz",
              "resolved": "https://registry.npmjs.org/debug/-/debug-2.2.0.tgz",
              "dependencies": {
                "ms": {
                  "version": "0.7.1",
                  "from": "https://registry.npmjs.org/ms/-/ms-0.7.1.tgz",
                  "resolved": "https://registry.npmjs.org/ms/-/ms-0.7.1.tgz"
                }
              }
            },
            "doctrine": {
              "version": "0.6.4",
              "from": "https://registry.npmjs.org/doctrine/-/doctrine-0.6.4.tgz",
              "resolved": "https://registry.npmjs.org/doctrine/-/doctrine-0.6.4.tgz",
              "dependencies": {
                "esutils": {
                  "version": "1.1.6",
                  "from": "https://registry.npmjs.org/esutils/-/esutils-1.1.6.tgz",
                  "resolved": "https://registry.npmjs.org/esutils/-/esutils-1.1.6.tgz"
                },
                "isarray": {
                  "version": "0.0.1",
                  "from": "https://registry.npmjs.org/isarray/-/isarray-0.0.1.tgz",
                  "resolved": "https://registry.npmjs.org/isarray/-/isarray-0.0.1.tgz"
                }
              }
            },
            "escape-string-regexp": {
              "version": "1.0.4",
              "from": "https://registry.npmjs.org/escape-string-regexp/-/escape-string-regexp-1.0.4.tgz",
              "resolved": "https://registry.npmjs.org/escape-string-regexp/-/escape-string-regexp-1.0.4.tgz"
            },
            "escope": {
              "version": "3.4.0",
              "from": "https://registry.npmjs.org/escope/-/escope-3.4.0.tgz",
              "resolved": "https://registry.npmjs.org/escope/-/escope-3.4.0.tgz",
              "dependencies": {
                "es6-map": {
                  "version": "0.1.3",
                  "from": "https://registry.npmjs.org/es6-map/-/es6-map-0.1.3.tgz",
                  "resolved": "https://registry.npmjs.org/es6-map/-/es6-map-0.1.3.tgz",
                  "dependencies": {
                    "d": {
                      "version": "0.1.1",
                      "from": "https://registry.npmjs.org/d/-/d-0.1.1.tgz",
                      "resolved": "https://registry.npmjs.org/d/-/d-0.1.1.tgz"
                    },
                    "es5-ext": {
                      "version": "0.10.11",
                      "from": "https://registry.npmjs.org/es5-ext/-/es5-ext-0.10.11.tgz",
                      "resolved": "https://registry.npmjs.org/es5-ext/-/es5-ext-0.10.11.tgz"
                    },
                    "es6-iterator": {
                      "version": "2.0.0",
                      "from": "https://registry.npmjs.org/es6-iterator/-/es6-iterator-2.0.0.tgz",
                      "resolved": "https://registry.npmjs.org/es6-iterator/-/es6-iterator-2.0.0.tgz"
                    },
                    "es6-set": {
                      "version": "0.1.4",
                      "from": "https://registry.npmjs.org/es6-set/-/es6-set-0.1.4.tgz",
                      "resolved": "https://registry.npmjs.org/es6-set/-/es6-set-0.1.4.tgz"
                    },
                    "es6-symbol": {
                      "version": "3.0.2",
                      "from": "https://registry.npmjs.org/es6-symbol/-/es6-symbol-3.0.2.tgz",
                      "resolved": "https://registry.npmjs.org/es6-symbol/-/es6-symbol-3.0.2.tgz"
                    },
                    "event-emitter": {
                      "version": "0.3.4",
                      "from": "https://registry.npmjs.org/event-emitter/-/event-emitter-0.3.4.tgz",
                      "resolved": "https://registry.npmjs.org/event-emitter/-/event-emitter-0.3.4.tgz"
                    }
                  }
                },
                "es6-weak-map": {
                  "version": "2.0.1",
                  "from": "https://registry.npmjs.org/es6-weak-map/-/es6-weak-map-2.0.1.tgz",
                  "resolved": "https://registry.npmjs.org/es6-weak-map/-/es6-weak-map-2.0.1.tgz",
                  "dependencies": {
                    "d": {
                      "version": "0.1.1",
                      "from": "https://registry.npmjs.org/d/-/d-0.1.1.tgz",
                      "resolved": "https://registry.npmjs.org/d/-/d-0.1.1.tgz"
                    },
                    "es5-ext": {
                      "version": "0.10.11",
                      "from": "https://registry.npmjs.org/es5-ext/-/es5-ext-0.10.11.tgz",
                      "resolved": "https://registry.npmjs.org/es5-ext/-/es5-ext-0.10.11.tgz"
                    },
                    "es6-iterator": {
                      "version": "2.0.0",
                      "from": "https://registry.npmjs.org/es6-iterator/-/es6-iterator-2.0.0.tgz",
                      "resolved": "https://registry.npmjs.org/es6-iterator/-/es6-iterator-2.0.0.tgz"
                    },
                    "es6-symbol": {
                      "version": "3.0.2",
                      "from": "https://registry.npmjs.org/es6-symbol/-/es6-symbol-3.0.2.tgz",
                      "resolved": "https://registry.npmjs.org/es6-symbol/-/es6-symbol-3.0.2.tgz"
                    }
                  }
                },
                "esrecurse": {
                  "version": "3.1.1",
                  "from": "https://registry.npmjs.org/esrecurse/-/esrecurse-3.1.1.tgz",
                  "resolved": "https://registry.npmjs.org/esrecurse/-/esrecurse-3.1.1.tgz",
                  "dependencies": {
                    "estraverse": {
                      "version": "3.1.0",
                      "from": "https://registry.npmjs.org/estraverse/-/estraverse-3.1.0.tgz",
                      "resolved": "https://registry.npmjs.org/estraverse/-/estraverse-3.1.0.tgz"
                    }
                  }
                },
                "estraverse": {
                  "version": "4.1.1",
                  "from": "https://registry.npmjs.org/estraverse/-/estraverse-4.1.1.tgz",
                  "resolved": "https://registry.npmjs.org/estraverse/-/estraverse-4.1.1.tgz"
                }
              }
            },
            "espree": {
              "version": "2.2.5",
              "from": "https://registry.npmjs.org/espree/-/espree-2.2.5.tgz",
              "resolved": "https://registry.npmjs.org/espree/-/espree-2.2.5.tgz"
            },
            "estraverse": {
              "version": "2.0.0",
              "from": "https://registry.npmjs.org/estraverse/-/estraverse-2.0.0.tgz",
              "resolved": "https://registry.npmjs.org/estraverse/-/estraverse-2.0.0.tgz"
            },
            "estraverse-fb": {
              "version": "1.3.1",
              "from": "https://registry.npmjs.org/estraverse-fb/-/estraverse-fb-1.3.1.tgz",
              "resolved": "https://registry.npmjs.org/estraverse-fb/-/estraverse-fb-1.3.1.tgz"
            },
            "globals": {
              "version": "8.18.0",
              "from": "https://registry.npmjs.org/globals/-/globals-8.18.0.tgz",
              "resolved": "https://registry.npmjs.org/globals/-/globals-8.18.0.tgz"
            },
            "inquirer": {
              "version": "0.8.5",
              "from": "https://registry.npmjs.org/inquirer/-/inquirer-0.8.5.tgz",
              "resolved": "https://registry.npmjs.org/inquirer/-/inquirer-0.8.5.tgz",
              "dependencies": {
                "ansi-regex": {
                  "version": "1.1.1",
                  "from": "https://registry.npmjs.org/ansi-regex/-/ansi-regex-1.1.1.tgz",
                  "resolved": "https://registry.npmjs.org/ansi-regex/-/ansi-regex-1.1.1.tgz"
                },
                "cli-width": {
                  "version": "1.1.1",
                  "from": "https://registry.npmjs.org/cli-width/-/cli-width-1.1.1.tgz",
                  "resolved": "https://registry.npmjs.org/cli-width/-/cli-width-1.1.1.tgz"
                },
                "figures": {
                  "version": "1.4.0",
                  "from": "https://registry.npmjs.org/figures/-/figures-1.4.0.tgz",
                  "resolved": "https://registry.npmjs.org/figures/-/figures-1.4.0.tgz"
                },
                "lodash": {
                  "version": "3.10.1",
                  "from": "https://registry.npmjs.org/lodash/-/lodash-3.10.1.tgz",
                  "resolved": "https://registry.npmjs.org/lodash/-/lodash-3.10.1.tgz"
                },
                "readline2": {
                  "version": "0.1.1",
                  "from": "https://registry.npmjs.org/readline2/-/readline2-0.1.1.tgz",
                  "resolved": "https://registry.npmjs.org/readline2/-/readline2-0.1.1.tgz",
                  "dependencies": {
                    "mute-stream": {
                      "version": "0.0.4",
                      "from": "https://registry.npmjs.org/mute-stream/-/mute-stream-0.0.4.tgz",
                      "resolved": "https://registry.npmjs.org/mute-stream/-/mute-stream-0.0.4.tgz"
                    },
                    "strip-ansi": {
                      "version": "2.0.1",
                      "from": "https://registry.npmjs.org/strip-ansi/-/strip-ansi-2.0.1.tgz",
                      "resolved": "https://registry.npmjs.org/strip-ansi/-/strip-ansi-2.0.1.tgz"
                    }
                  }
                },
                "rx": {
                  "version": "2.5.3",
                  "from": "https://registry.npmjs.org/rx/-/rx-2.5.3.tgz",
                  "resolved": "https://registry.npmjs.org/rx/-/rx-2.5.3.tgz"
                }
              }
            },
            "is-my-json-valid": {
              "version": "2.12.4",
              "from": "https://registry.npmjs.org/is-my-json-valid/-/is-my-json-valid-2.12.4.tgz",
              "resolved": "https://registry.npmjs.org/is-my-json-valid/-/is-my-json-valid-2.12.4.tgz",
              "dependencies": {
                "generate-function": {
                  "version": "2.0.0",
                  "from": "https://registry.npmjs.org/generate-function/-/generate-function-2.0.0.tgz",
                  "resolved": "https://registry.npmjs.org/generate-function/-/generate-function-2.0.0.tgz"
                },
                "generate-object-property": {
                  "version": "1.2.0",
                  "from": "https://registry.npmjs.org/generate-object-property/-/generate-object-property-1.2.0.tgz",
                  "resolved": "https://registry.npmjs.org/generate-object-property/-/generate-object-property-1.2.0.tgz",
                  "dependencies": {
                    "is-property": {
                      "version": "1.0.2",
                      "from": "https://registry.npmjs.org/is-property/-/is-property-1.0.2.tgz",
                      "resolved": "https://registry.npmjs.org/is-property/-/is-property-1.0.2.tgz"
                    }
                  }
                },
                "jsonpointer": {
                  "version": "2.0.0",
                  "from": "https://registry.npmjs.org/jsonpointer/-/jsonpointer-2.0.0.tgz",
                  "resolved": "https://registry.npmjs.org/jsonpointer/-/jsonpointer-2.0.0.tgz"
                },
                "xtend": {
                  "version": "4.0.1",
                  "from": "https://registry.npmjs.org/xtend/-/xtend-4.0.1.tgz",
                  "resolved": "https://registry.npmjs.org/xtend/-/xtend-4.0.1.tgz"
                }
              }
            },
            "js-yaml": {
              "version": "3.5.3",
              "from": "https://registry.npmjs.org/js-yaml/-/js-yaml-3.5.3.tgz",
              "resolved": "https://registry.npmjs.org/js-yaml/-/js-yaml-3.5.3.tgz",
              "dependencies": {
                "argparse": {
                  "version": "1.0.6",
                  "from": "https://registry.npmjs.org/argparse/-/argparse-1.0.6.tgz",
                  "resolved": "https://registry.npmjs.org/argparse/-/argparse-1.0.6.tgz",
                  "dependencies": {
                    "sprintf-js": {
                      "version": "1.0.3",
                      "from": "https://registry.npmjs.org/sprintf-js/-/sprintf-js-1.0.3.tgz",
                      "resolved": "https://registry.npmjs.org/sprintf-js/-/sprintf-js-1.0.3.tgz"
                    }
                  }
                },
                "esprima": {
                  "version": "2.7.2",
                  "from": "https://registry.npmjs.org/esprima/-/esprima-2.7.2.tgz",
                  "resolved": "https://registry.npmjs.org/esprima/-/esprima-2.7.2.tgz"
                }
              }
            },
            "minimatch": {
              "version": "2.0.10",
              "from": "https://registry.npmjs.org/minimatch/-/minimatch-2.0.10.tgz",
              "resolved": "https://registry.npmjs.org/minimatch/-/minimatch-2.0.10.tgz",
              "dependencies": {
                "brace-expansion": {
                  "version": "1.1.3",
                  "from": "https://registry.npmjs.org/brace-expansion/-/brace-expansion-1.1.3.tgz",
                  "resolved": "https://registry.npmjs.org/brace-expansion/-/brace-expansion-1.1.3.tgz",
                  "dependencies": {
                    "balanced-match": {
                      "version": "0.3.0",
                      "from": "https://registry.npmjs.org/balanced-match/-/balanced-match-0.3.0.tgz",
                      "resolved": "https://registry.npmjs.org/balanced-match/-/balanced-match-0.3.0.tgz"
                    },
                    "concat-map": {
                      "version": "0.0.1",
                      "from": "https://registry.npmjs.org/concat-map/-/concat-map-0.0.1.tgz",
                      "resolved": "https://registry.npmjs.org/concat-map/-/concat-map-0.0.1.tgz"
                    }
                  }
                }
              }
            },
            "mkdirp": {
              "version": "0.5.1",
              "from": "https://registry.npmjs.org/mkdirp/-/mkdirp-0.5.1.tgz",
              "resolved": "https://registry.npmjs.org/mkdirp/-/mkdirp-0.5.1.tgz",
              "dependencies": {
                "minimist": {
                  "version": "0.0.8",
                  "from": "https://registry.npmjs.org/minimist/-/minimist-0.0.8.tgz",
                  "resolved": "https://registry.npmjs.org/minimist/-/minimist-0.0.8.tgz"
                }
              }
            },
            "object-assign": {
              "version": "2.1.1",
              "from": "https://registry.npmjs.org/object-assign/-/object-assign-2.1.1.tgz",
              "resolved": "https://registry.npmjs.org/object-assign/-/object-assign-2.1.1.tgz"
            },
            "optionator": {
              "version": "0.5.0",
              "from": "https://registry.npmjs.org/optionator/-/optionator-0.5.0.tgz",
              "resolved": "https://registry.npmjs.org/optionator/-/optionator-0.5.0.tgz",
              "dependencies": {
                "prelude-ls": {
                  "version": "1.1.2",
                  "from": "https://registry.npmjs.org/prelude-ls/-/prelude-ls-1.1.2.tgz",
                  "resolved": "https://registry.npmjs.org/prelude-ls/-/prelude-ls-1.1.2.tgz"
                },
                "deep-is": {
                  "version": "0.1.3",
                  "from": "https://registry.npmjs.org/deep-is/-/deep-is-0.1.3.tgz",
                  "resolved": "https://registry.npmjs.org/deep-is/-/deep-is-0.1.3.tgz"
                },
                "wordwrap": {
                  "version": "0.0.3",
                  "from": "https://registry.npmjs.org/wordwrap/-/wordwrap-0.0.3.tgz",
                  "resolved": "https://registry.npmjs.org/wordwrap/-/wordwrap-0.0.3.tgz"
                },
                "type-check": {
                  "version": "0.3.2",
                  "from": "https://registry.npmjs.org/type-check/-/type-check-0.3.2.tgz",
                  "resolved": "https://registry.npmjs.org/type-check/-/type-check-0.3.2.tgz"
                },
                "levn": {
                  "version": "0.2.5",
                  "from": "https://registry.npmjs.org/levn/-/levn-0.2.5.tgz",
                  "resolved": "https://registry.npmjs.org/levn/-/levn-0.2.5.tgz"
                },
                "fast-levenshtein": {
                  "version": "1.0.7",
                  "from": "https://registry.npmjs.org/fast-levenshtein/-/fast-levenshtein-1.0.7.tgz",
                  "resolved": "https://registry.npmjs.org/fast-levenshtein/-/fast-levenshtein-1.0.7.tgz"
                }
              }
            },
            "path-is-absolute": {
              "version": "1.0.0",
              "from": "https://registry.npmjs.org/path-is-absolute/-/path-is-absolute-1.0.0.tgz",
              "resolved": "https://registry.npmjs.org/path-is-absolute/-/path-is-absolute-1.0.0.tgz"
            },
            "strip-json-comments": {
              "version": "1.0.4",
              "from": "https://registry.npmjs.org/strip-json-comments/-/strip-json-comments-1.0.4.tgz",
              "resolved": "https://registry.npmjs.org/strip-json-comments/-/strip-json-comments-1.0.4.tgz"
            },
            "text-table": {
              "version": "0.2.0",
              "from": "https://registry.npmjs.org/text-table/-/text-table-0.2.0.tgz",
              "resolved": "https://registry.npmjs.org/text-table/-/text-table-0.2.0.tgz"
            },
            "user-home": {
              "version": "1.1.1",
              "from": "https://registry.npmjs.org/user-home/-/user-home-1.1.1.tgz",
              "resolved": "https://registry.npmjs.org/user-home/-/user-home-1.1.1.tgz"
            },
            "xml-escape": {
              "version": "1.0.0",
              "from": "https://registry.npmjs.org/xml-escape/-/xml-escape-1.0.0.tgz",
              "resolved": "https://registry.npmjs.org/xml-escape/-/xml-escape-1.0.0.tgz"
            }
          }
        }
      }
    },
    "grunt-nsp": {
      "version": "2.1.2",
      "from": "https://registry.npmjs.org/grunt-nsp/-/grunt-nsp-2.1.2.tgz",
      "resolved": "https://registry.npmjs.org/grunt-nsp/-/grunt-nsp-2.1.2.tgz",
      "dependencies": {
        "nsp": {
          "version": "2.0.1",
          "from": "https://registry.npmjs.org/nsp/-/nsp-2.0.1.tgz",
          "resolved": "https://registry.npmjs.org/nsp/-/nsp-2.0.1.tgz",
          "dependencies": {
            "nodesecurity-npm-utils": {
              "version": "3.0.0",
              "from": "https://registry.npmjs.org/nodesecurity-npm-utils/-/nodesecurity-npm-utils-3.0.0.tgz",
              "resolved": "https://registry.npmjs.org/nodesecurity-npm-utils/-/nodesecurity-npm-utils-3.0.0.tgz"
            },
            "cli-table": {
              "version": "0.3.1",
              "from": "https://registry.npmjs.org/cli-table/-/cli-table-0.3.1.tgz",
              "resolved": "https://registry.npmjs.org/cli-table/-/cli-table-0.3.1.tgz"
            },
            "https-proxy-agent": {
              "version": "1.0.0",
              "from": "https://registry.npmjs.org/https-proxy-agent/-/https-proxy-agent-1.0.0.tgz",
              "resolved": "https://registry.npmjs.org/https-proxy-agent/-/https-proxy-agent-1.0.0.tgz"
            },
            "joi": {
              "version": "6.10.0",
              "from": "https://registry.npmjs.org/joi/-/joi-6.10.0.tgz",
              "resolved": "https://registry.npmjs.org/joi/-/joi-6.10.0.tgz"
            },
            "rc": {
              "version": "1.1.2",
              "from": "https://registry.npmjs.org/rc/-/rc-1.1.2.tgz",
              "resolved": "https://registry.npmjs.org/rc/-/rc-1.1.2.tgz",
              "dependencies": {
                "minimist": {
                  "version": "1.2.0",
                  "from": "https://registry.npmjs.org/minimist/-/minimist-1.2.0.tgz",
                  "resolved": "https://registry.npmjs.org/minimist/-/minimist-1.2.0.tgz"
                }
              }
            },
            "semver": {
              "version": "5.0.3",
              "from": "https://registry.npmjs.org/semver/-/semver-5.0.3.tgz",
              "resolved": "https://registry.npmjs.org/semver/-/semver-5.0.3.tgz"
            },
            "subcommand": {
              "version": "2.0.3",
              "from": "https://registry.npmjs.org/subcommand/-/subcommand-2.0.3.tgz",
              "resolved": "https://registry.npmjs.org/subcommand/-/subcommand-2.0.3.tgz",
              "dependencies": {
                "minimist": {
                  "version": "1.2.0",
                  "from": "https://registry.npmjs.org/minimist/-/minimist-1.2.0.tgz",
                  "resolved": "https://registry.npmjs.org/minimist/-/minimist-1.2.0.tgz"
                }
              }
            },
            "wreck": {
              "version": "6.3.0",
              "from": "https://registry.npmjs.org/wreck/-/wreck-6.3.0.tgz",
              "resolved": "https://registry.npmjs.org/wreck/-/wreck-6.3.0.tgz"
            },
            "agent-base": {
              "version": "2.0.1",
              "from": "https://registry.npmjs.org/agent-base/-/agent-base-2.0.1.tgz",
              "resolved": "https://registry.npmjs.org/agent-base/-/agent-base-2.0.1.tgz"
            },
            "ansi": {
              "version": "0.3.0",
              "from": "https://registry.npmjs.org/ansi/-/ansi-0.3.0.tgz",
              "resolved": "https://registry.npmjs.org/ansi/-/ansi-0.3.0.tgz"
            },
            "boom": {
              "version": "2.10.1",
              "from": "https://registry.npmjs.org/boom/-/boom-2.10.1.tgz",
              "resolved": "https://registry.npmjs.org/boom/-/boom-2.10.1.tgz"
            },
            "builtin-modules": {
              "version": "1.1.0",
              "from": "https://registry.npmjs.org/builtin-modules/-/builtin-modules-1.1.0.tgz",
              "resolved": "https://registry.npmjs.org/builtin-modules/-/builtin-modules-1.1.0.tgz"
            },
            "chownr": {
              "version": "0.0.2",
              "from": "https://registry.npmjs.org/chownr/-/chownr-0.0.2.tgz",
              "resolved": "https://registry.npmjs.org/chownr/-/chownr-0.0.2.tgz"
            },
            "cliclopts": {
              "version": "1.1.1",
              "from": "https://registry.npmjs.org/cliclopts/-/cliclopts-1.1.1.tgz",
              "resolved": "https://registry.npmjs.org/cliclopts/-/cliclopts-1.1.1.tgz"
            },
            "colors": {
              "version": "1.0.3",
              "from": "https://registry.npmjs.org/colors/-/colors-1.0.3.tgz",
              "resolved": "https://registry.npmjs.org/colors/-/colors-1.0.3.tgz"
            },
            "deep-extend": {
              "version": "0.2.11",
              "from": "https://registry.npmjs.org/deep-extend/-/deep-extend-0.2.11.tgz",
              "resolved": "https://registry.npmjs.org/deep-extend/-/deep-extend-0.2.11.tgz"
            },
            "delegates": {
              "version": "0.1.0",
              "from": "https://registry.npmjs.org/delegates/-/delegates-0.1.0.tgz",
              "resolved": "https://registry.npmjs.org/delegates/-/delegates-0.1.0.tgz"
            },
            "extend": {
              "version": "3.0.0",
              "from": "https://registry.npmjs.org/extend/-/extend-3.0.0.tgz",
              "resolved": "https://registry.npmjs.org/extend/-/extend-3.0.0.tgz"
            },
            "graceful-fs": {
              "version": "3.0.8",
              "from": "https://registry.npmjs.org/graceful-fs/-/graceful-fs-3.0.8.tgz",
              "resolved": "https://registry.npmjs.org/graceful-fs/-/graceful-fs-3.0.8.tgz"
            },
            "gauge": {
              "version": "1.2.2",
              "from": "https://registry.npmjs.org/gauge/-/gauge-1.2.2.tgz",
              "resolved": "https://registry.npmjs.org/gauge/-/gauge-1.2.2.tgz"
            },
            "has-unicode": {
              "version": "1.0.1",
              "from": "https://registry.npmjs.org/has-unicode/-/has-unicode-1.0.1.tgz",
              "resolved": "https://registry.npmjs.org/has-unicode/-/has-unicode-1.0.1.tgz"
            },
            "hoek": {
              "version": "2.16.3",
              "from": "https://registry.npmjs.org/hoek/-/hoek-2.16.3.tgz",
              "resolved": "https://registry.npmjs.org/hoek/-/hoek-2.16.3.tgz"
            },
            "hosted-git-info": {
              "version": "2.1.4",
              "from": "https://registry.npmjs.org/hosted-git-info/-/hosted-git-info-2.1.4.tgz",
              "resolved": "https://registry.npmjs.org/hosted-git-info/-/hosted-git-info-2.1.4.tgz"
            },
            "ini": {
              "version": "1.3.4",
              "from": "https://registry.npmjs.org/ini/-/ini-1.3.4.tgz",
              "resolved": "https://registry.npmjs.org/ini/-/ini-1.3.4.tgz"
            },
            "is-builtin-module": {
              "version": "1.0.0",
              "from": "https://registry.npmjs.org/is-builtin-module/-/is-builtin-module-1.0.0.tgz",
              "resolved": "https://registry.npmjs.org/is-builtin-module/-/is-builtin-module-1.0.0.tgz"
            },
            "isemail": {
              "version": "1.2.0",
              "from": "https://registry.npmjs.org/isemail/-/isemail-1.2.0.tgz",
              "resolved": "https://registry.npmjs.org/isemail/-/isemail-1.2.0.tgz"
            },
            "lodash._basetostring": {
              "version": "3.0.1",
              "from": "https://registry.npmjs.org/lodash._basetostring/-/lodash._basetostring-3.0.1.tgz",
              "resolved": "https://registry.npmjs.org/lodash._basetostring/-/lodash._basetostring-3.0.1.tgz"
            },
            "lodash._createpadding": {
              "version": "3.6.1",
              "from": "https://registry.npmjs.org/lodash._createpadding/-/lodash._createpadding-3.6.1.tgz",
              "resolved": "https://registry.npmjs.org/lodash._createpadding/-/lodash._createpadding-3.6.1.tgz"
            },
            "lodash.pad": {
              "version": "3.1.1",
              "from": "https://registry.npmjs.org/lodash.pad/-/lodash.pad-3.1.1.tgz",
              "resolved": "https://registry.npmjs.org/lodash.pad/-/lodash.pad-3.1.1.tgz"
            },
            "lodash.padleft": {
              "version": "3.1.1",
              "from": "https://registry.npmjs.org/lodash.padleft/-/lodash.padleft-3.1.1.tgz",
              "resolved": "https://registry.npmjs.org/lodash.padleft/-/lodash.padleft-3.1.1.tgz"
            },
            "lodash.padright": {
              "version": "3.1.1",
              "from": "https://registry.npmjs.org/lodash.padright/-/lodash.padright-3.1.1.tgz",
              "resolved": "https://registry.npmjs.org/lodash.padright/-/lodash.padright-3.1.1.tgz"
            },
            "lodash.repeat": {
              "version": "3.0.1",
              "from": "https://registry.npmjs.org/lodash.repeat/-/lodash.repeat-3.0.1.tgz",
              "resolved": "https://registry.npmjs.org/lodash.repeat/-/lodash.repeat-3.0.1.tgz"
            },
            "moment": {
              "version": "2.10.6",
              "from": "https://registry.npmjs.org/moment/-/moment-2.10.6.tgz",
              "resolved": "https://registry.npmjs.org/moment/-/moment-2.10.6.tgz"
            },
            "normalize-package-data": {
              "version": "2.3.5",
              "from": "https://registry.npmjs.org/normalize-package-data/-/normalize-package-data-2.3.5.tgz",
              "resolved": "https://registry.npmjs.org/normalize-package-data/-/normalize-package-data-2.3.5.tgz"
            },
            "npm-package-arg": {
              "version": "4.0.2",
              "from": "https://registry.npmjs.org/npm-package-arg/-/npm-package-arg-4.0.2.tgz",
              "resolved": "https://registry.npmjs.org/npm-package-arg/-/npm-package-arg-4.0.2.tgz"
            },
            "npmlog": {
              "version": "1.2.1",
              "from": "https://registry.npmjs.org/npmlog/-/npmlog-1.2.1.tgz",
              "resolved": "https://registry.npmjs.org/npmlog/-/npmlog-1.2.1.tgz"
            },
            "retry": {
              "version": "0.6.1",
              "from": "https://registry.npmjs.org/retry/-/retry-0.6.1.tgz",
              "resolved": "https://registry.npmjs.org/retry/-/retry-0.6.1.tgz"
            },
            "slide": {
              "version": "1.1.6",
              "from": "https://registry.npmjs.org/slide/-/slide-1.1.6.tgz",
              "resolved": "https://registry.npmjs.org/slide/-/slide-1.1.6.tgz"
            },
            "silent-npm-registry-client": {
              "version": "1.0.0",
              "from": "https://registry.npmjs.org/silent-npm-registry-client/-/silent-npm-registry-client-1.0.0.tgz",
              "resolved": "https://registry.npmjs.org/silent-npm-registry-client/-/silent-npm-registry-client-1.0.0.tgz"
            },
            "spdx-correct": {
              "version": "1.0.2",
              "from": "https://registry.npmjs.org/spdx-correct/-/spdx-correct-1.0.2.tgz",
              "resolved": "https://registry.npmjs.org/spdx-correct/-/spdx-correct-1.0.2.tgz"
            },
            "spdx-exceptions": {
              "version": "1.0.3",
              "from": "https://registry.npmjs.org/spdx-exceptions/-/spdx-exceptions-1.0.3.tgz",
              "resolved": "https://registry.npmjs.org/spdx-exceptions/-/spdx-exceptions-1.0.3.tgz"
            },
            "spdx-license-ids": {
              "version": "1.1.0",
              "from": "https://registry.npmjs.org/spdx-license-ids/-/spdx-license-ids-1.1.0.tgz",
              "resolved": "https://registry.npmjs.org/spdx-license-ids/-/spdx-license-ids-1.1.0.tgz"
            },
            "spdx-expression-parse": {
              "version": "1.0.0",
              "from": "https://registry.npmjs.org/spdx-expression-parse/-/spdx-expression-parse-1.0.0.tgz",
              "resolved": "https://registry.npmjs.org/spdx-expression-parse/-/spdx-expression-parse-1.0.0.tgz"
            },
            "strip-json-comments": {
              "version": "0.1.3",
              "from": "https://registry.npmjs.org/strip-json-comments/-/strip-json-comments-0.1.3.tgz",
              "resolved": "https://registry.npmjs.org/strip-json-comments/-/strip-json-comments-0.1.3.tgz"
            },
            "topo": {
              "version": "1.1.0",
              "from": "https://registry.npmjs.org/topo/-/topo-1.1.0.tgz",
              "resolved": "https://registry.npmjs.org/topo/-/topo-1.1.0.tgz"
            },
            "validate-npm-package-license": {
              "version": "3.0.1",
              "from": "https://registry.npmjs.org/validate-npm-package-license/-/validate-npm-package-license-3.0.1.tgz",
              "resolved": "https://registry.npmjs.org/validate-npm-package-license/-/validate-npm-package-license-3.0.1.tgz"
            },
            "are-we-there-yet": {
              "version": "1.0.4",
              "from": "https://registry.npmjs.org/are-we-there-yet/-/are-we-there-yet-1.0.4.tgz",
              "resolved": "https://registry.npmjs.org/are-we-there-yet/-/are-we-there-yet-1.0.4.tgz",
              "dependencies": {
                "readable-stream": {
                  "version": "1.1.13",
                  "from": "https://registry.npmjs.org/readable-stream/-/readable-stream-1.1.13.tgz",
                  "resolved": "https://registry.npmjs.org/readable-stream/-/readable-stream-1.1.13.tgz"
                }
              }
            },
            "npm-registry-client": {
              "version": "6.3.3",
              "from": "https://registry.npmjs.org/npm-registry-client/-/npm-registry-client-6.3.3.tgz",
              "resolved": "https://registry.npmjs.org/npm-registry-client/-/npm-registry-client-6.3.3.tgz",
              "dependencies": {
                "semver": {
                  "version": "4.3.6",
                  "from": "https://registry.npmjs.org/semver/-/semver-4.3.6.tgz",
                  "resolved": "https://registry.npmjs.org/semver/-/semver-4.3.6.tgz"
                }
              }
            }
          }
        },
        "ansi-regex": {
          "version": "2.0.0",
          "from": "https://registry.npmjs.org/ansi-regex/-/ansi-regex-2.0.0.tgz",
          "resolved": "https://registry.npmjs.org/ansi-regex/-/ansi-regex-2.0.0.tgz"
        },
        "ansi-styles": {
          "version": "2.1.0",
          "from": "https://registry.npmjs.org/ansi-styles/-/ansi-styles-2.1.0.tgz",
          "resolved": "https://registry.npmjs.org/ansi-styles/-/ansi-styles-2.1.0.tgz"
        },
        "balanced-match": {
          "version": "0.2.1",
          "from": "https://registry.npmjs.org/balanced-match/-/balanced-match-0.2.1.tgz",
          "resolved": "https://registry.npmjs.org/balanced-match/-/balanced-match-0.2.1.tgz"
        },
        "brace-expansion": {
          "version": "1.1.1",
          "from": "https://registry.npmjs.org/brace-expansion/-/brace-expansion-1.1.1.tgz",
          "resolved": "https://registry.npmjs.org/brace-expansion/-/brace-expansion-1.1.1.tgz"
        },
        "chalk": {
          "version": "1.1.1",
          "from": "https://registry.npmjs.org/chalk/-/chalk-1.1.1.tgz",
          "resolved": "https://registry.npmjs.org/chalk/-/chalk-1.1.1.tgz"
        },
        "concat-map": {
          "version": "0.0.1",
          "from": "https://registry.npmjs.org/concat-map/-/concat-map-0.0.1.tgz",
          "resolved": "https://registry.npmjs.org/concat-map/-/concat-map-0.0.1.tgz"
        },
        "concat-stream": {
          "version": "1.5.1",
          "from": "https://registry.npmjs.org/concat-stream/-/concat-stream-1.5.1.tgz",
          "resolved": "https://registry.npmjs.org/concat-stream/-/concat-stream-1.5.1.tgz"
        },
        "core-util-is": {
          "version": "1.0.1",
          "from": "https://registry.npmjs.org/core-util-is/-/core-util-is-1.0.1.tgz",
          "resolved": "https://registry.npmjs.org/core-util-is/-/core-util-is-1.0.1.tgz"
        },
        "debug": {
          "version": "2.2.0",
          "from": "https://registry.npmjs.org/debug/-/debug-2.2.0.tgz",
          "resolved": "https://registry.npmjs.org/debug/-/debug-2.2.0.tgz"
        },
        "escape-string-regexp": {
          "version": "1.0.3",
          "from": "https://registry.npmjs.org/escape-string-regexp/-/escape-string-regexp-1.0.3.tgz",
          "resolved": "https://registry.npmjs.org/escape-string-regexp/-/escape-string-regexp-1.0.3.tgz"
        },
        "glob": {
          "version": "5.0.15",
          "from": "https://registry.npmjs.org/glob/-/glob-5.0.15.tgz",
          "resolved": "https://registry.npmjs.org/glob/-/glob-5.0.15.tgz"
        },
        "has-ansi": {
          "version": "2.0.0",
          "from": "https://registry.npmjs.org/has-ansi/-/has-ansi-2.0.0.tgz",
          "resolved": "https://registry.npmjs.org/has-ansi/-/has-ansi-2.0.0.tgz"
        },
        "inflight": {
          "version": "1.0.4",
          "from": "https://registry.npmjs.org/inflight/-/inflight-1.0.4.tgz",
          "resolved": "https://registry.npmjs.org/inflight/-/inflight-1.0.4.tgz"
        },
        "inherits": {
          "version": "2.0.1",
          "from": "https://registry.npmjs.org/inherits/-/inherits-2.0.1.tgz",
          "resolved": "https://registry.npmjs.org/inherits/-/inherits-2.0.1.tgz"
        },
        "isarray": {
          "version": "0.0.1",
          "from": "https://registry.npmjs.org/isarray/-/isarray-0.0.1.tgz",
          "resolved": "https://registry.npmjs.org/isarray/-/isarray-0.0.1.tgz"
        },
        "minimatch": {
          "version": "2.0.10",
          "from": "https://registry.npmjs.org/minimatch/-/minimatch-2.0.10.tgz",
          "resolved": "https://registry.npmjs.org/minimatch/-/minimatch-2.0.10.tgz"
        },
        "minimist": {
          "version": "0.0.8",
          "from": "https://registry.npmjs.org/minimist/-/minimist-0.0.8.tgz",
          "resolved": "https://registry.npmjs.org/minimist/-/minimist-0.0.8.tgz"
        },
        "mkdirp": {
          "version": "0.5.1",
          "from": "https://registry.npmjs.org/mkdirp/-/mkdirp-0.5.1.tgz",
          "resolved": "https://registry.npmjs.org/mkdirp/-/mkdirp-0.5.1.tgz"
        },
        "ms": {
          "version": "0.7.1",
          "from": "https://registry.npmjs.org/ms/-/ms-0.7.1.tgz",
          "resolved": "https://registry.npmjs.org/ms/-/ms-0.7.1.tgz"
        },
        "once": {
          "version": "1.3.2",
          "from": "https://registry.npmjs.org/once/-/once-1.3.2.tgz",
          "resolved": "https://registry.npmjs.org/once/-/once-1.3.2.tgz"
        },
        "path-is-absolute": {
          "version": "1.0.0",
          "from": "https://registry.npmjs.org/path-is-absolute/-/path-is-absolute-1.0.0.tgz",
          "resolved": "https://registry.npmjs.org/path-is-absolute/-/path-is-absolute-1.0.0.tgz"
        },
        "process-nextick-args": {
          "version": "1.0.3",
          "from": "https://registry.npmjs.org/process-nextick-args/-/process-nextick-args-1.0.3.tgz",
          "resolved": "https://registry.npmjs.org/process-nextick-args/-/process-nextick-args-1.0.3.tgz"
        },
        "readable-stream": {
          "version": "2.0.4",
          "from": "https://registry.npmjs.org/readable-stream/-/readable-stream-2.0.4.tgz",
          "resolved": "https://registry.npmjs.org/readable-stream/-/readable-stream-2.0.4.tgz"
        },
        "rimraf": {
          "version": "2.4.3",
          "from": "https://registry.npmjs.org/rimraf/-/rimraf-2.4.3.tgz",
          "resolved": "https://registry.npmjs.org/rimraf/-/rimraf-2.4.3.tgz"
        },
        "string_decoder": {
          "version": "0.10.31",
          "from": "https://registry.npmjs.org/string_decoder/-/string_decoder-0.10.31.tgz",
          "resolved": "https://registry.npmjs.org/string_decoder/-/string_decoder-0.10.31.tgz"
        },
        "strip-ansi": {
          "version": "3.0.0",
          "from": "https://registry.npmjs.org/strip-ansi/-/strip-ansi-3.0.0.tgz",
          "resolved": "https://registry.npmjs.org/strip-ansi/-/strip-ansi-3.0.0.tgz"
        },
        "supports-color": {
          "version": "2.0.0",
          "from": "https://registry.npmjs.org/supports-color/-/supports-color-2.0.0.tgz",
          "resolved": "https://registry.npmjs.org/supports-color/-/supports-color-2.0.0.tgz"
        },
        "typedarray": {
          "version": "0.0.6",
          "from": "https://registry.npmjs.org/typedarray/-/typedarray-0.0.6.tgz",
          "resolved": "https://registry.npmjs.org/typedarray/-/typedarray-0.0.6.tgz"
        },
        "util-deprecate": {
          "version": "1.0.2",
          "from": "https://registry.npmjs.org/util-deprecate/-/util-deprecate-1.0.2.tgz",
          "resolved": "https://registry.npmjs.org/util-deprecate/-/util-deprecate-1.0.2.tgz"
        },
        "wrappy": {
          "version": "1.0.1",
          "from": "https://registry.npmjs.org/wrappy/-/wrappy-1.0.1.tgz",
          "resolved": "https://registry.npmjs.org/wrappy/-/wrappy-1.0.1.tgz"
        },
        "xtend": {
          "version": "4.0.1",
          "from": "https://registry.npmjs.org/xtend/-/xtend-4.0.1.tgz",
          "resolved": "https://registry.npmjs.org/xtend/-/xtend-4.0.1.tgz"
        }
      }
    },
    "hapi": {
      "version": "8.8.1",
      "from": "https://registry.npmjs.org/hapi/-/hapi-8.8.1.tgz",
      "resolved": "https://registry.npmjs.org/hapi/-/hapi-8.8.1.tgz",
      "dependencies": {
        "accept": {
          "version": "1.0.0",
          "from": "https://registry.npmjs.org/accept/-/accept-1.0.0.tgz",
          "resolved": "https://registry.npmjs.org/accept/-/accept-1.0.0.tgz"
        },
        "ammo": {
          "version": "1.0.0",
          "from": "https://registry.npmjs.org/ammo/-/ammo-1.0.0.tgz",
          "resolved": "https://registry.npmjs.org/ammo/-/ammo-1.0.0.tgz"
        },
        "boom": {
          "version": "2.7.2",
          "from": "https://registry.npmjs.org/boom/-/boom-2.7.2.tgz",
          "resolved": "https://registry.npmjs.org/boom/-/boom-2.7.2.tgz"
        },
        "call": {
          "version": "2.0.1",
          "from": "https://registry.npmjs.org/call/-/call-2.0.1.tgz",
          "resolved": "https://registry.npmjs.org/call/-/call-2.0.1.tgz"
        },
        "catbox": {
          "version": "4.3.0",
          "from": "https://registry.npmjs.org/catbox/-/catbox-4.3.0.tgz",
          "resolved": "https://registry.npmjs.org/catbox/-/catbox-4.3.0.tgz"
        },
        "catbox-memory": {
          "version": "1.1.1",
          "from": "https://registry.npmjs.org/catbox-memory/-/catbox-memory-1.1.1.tgz",
          "resolved": "https://registry.npmjs.org/catbox-memory/-/catbox-memory-1.1.1.tgz"
        },
        "cryptiles": {
          "version": "2.0.4",
          "from": "https://registry.npmjs.org/cryptiles/-/cryptiles-2.0.4.tgz",
          "resolved": "https://registry.npmjs.org/cryptiles/-/cryptiles-2.0.4.tgz"
        },
        "h2o2": {
          "version": "4.0.1",
          "from": "https://registry.npmjs.org/h2o2/-/h2o2-4.0.1.tgz",
          "resolved": "https://registry.npmjs.org/h2o2/-/h2o2-4.0.1.tgz",
          "dependencies": {
            "wreck": {
              "version": "5.6.1",
              "from": "https://registry.npmjs.org/wreck/-/wreck-5.6.1.tgz",
              "resolved": "https://registry.npmjs.org/wreck/-/wreck-5.6.1.tgz"
            }
          }
        },
        "heavy": {
          "version": "3.0.0",
          "from": "https://registry.npmjs.org/heavy/-/heavy-3.0.0.tgz",
          "resolved": "https://registry.npmjs.org/heavy/-/heavy-3.0.0.tgz",
          "dependencies": {
            "joi": {
              "version": "5.1.0",
              "from": "https://registry.npmjs.org/joi/-/joi-5.1.0.tgz",
              "resolved": "https://registry.npmjs.org/joi/-/joi-5.1.0.tgz",
              "dependencies": {
                "isemail": {
                  "version": "1.2.0",
                  "from": "https://registry.npmjs.org/isemail/-/isemail-1.2.0.tgz",
                  "resolved": "https://registry.npmjs.org/isemail/-/isemail-1.2.0.tgz"
                },
                "moment": {
                  "version": "2.11.2",
                  "from": "https://registry.npmjs.org/moment/-/moment-2.11.2.tgz",
                  "resolved": "https://registry.npmjs.org/moment/-/moment-2.11.2.tgz"
                }
              }
            }
          }
        },
        "hoek": {
          "version": "2.14.0",
          "from": "https://registry.npmjs.org/hoek/-/hoek-2.14.0.tgz",
          "resolved": "https://registry.npmjs.org/hoek/-/hoek-2.14.0.tgz"
        },
        "inert": {
          "version": "2.1.6",
          "from": "https://registry.npmjs.org/inert/-/inert-2.1.6.tgz",
          "resolved": "https://registry.npmjs.org/inert/-/inert-2.1.6.tgz",
          "dependencies": {
            "lru-cache": {
              "version": "2.6.5",
              "from": "https://registry.npmjs.org/lru-cache/-/lru-cache-2.6.5.tgz",
              "resolved": "https://registry.npmjs.org/lru-cache/-/lru-cache-2.6.5.tgz"
            }
          }
        },
        "iron": {
          "version": "2.1.2",
          "from": "https://registry.npmjs.org/iron/-/iron-2.1.2.tgz",
          "resolved": "https://registry.npmjs.org/iron/-/iron-2.1.2.tgz"
        },
        "items": {
          "version": "1.1.0",
          "from": "https://registry.npmjs.org/items/-/items-1.1.0.tgz",
          "resolved": "https://registry.npmjs.org/items/-/items-1.1.0.tgz"
        },
        "joi": {
          "version": "6.4.1",
          "from": "https://registry.npmjs.org/joi/-/joi-6.4.1.tgz",
          "resolved": "https://registry.npmjs.org/joi/-/joi-6.4.1.tgz",
          "dependencies": {
            "isemail": {
              "version": "1.1.1",
              "from": "https://registry.npmjs.org/isemail/-/isemail-1.1.1.tgz",
              "resolved": "https://registry.npmjs.org/isemail/-/isemail-1.1.1.tgz"
            },
            "moment": {
              "version": "2.10.3",
              "from": "https://registry.npmjs.org/moment/-/moment-2.10.3.tgz",
              "resolved": "https://registry.npmjs.org/moment/-/moment-2.10.3.tgz"
            }
          }
        },
        "kilt": {
          "version": "1.1.1",
          "from": "https://registry.npmjs.org/kilt/-/kilt-1.1.1.tgz",
          "resolved": "https://registry.npmjs.org/kilt/-/kilt-1.1.1.tgz"
        },
        "mimos": {
          "version": "2.0.2",
          "from": "https://registry.npmjs.org/mimos/-/mimos-2.0.2.tgz",
          "resolved": "https://registry.npmjs.org/mimos/-/mimos-2.0.2.tgz",
          "dependencies": {
            "mime-db": {
              "version": "1.14.0",
              "from": "https://registry.npmjs.org/mime-db/-/mime-db-1.14.0.tgz",
              "resolved": "https://registry.npmjs.org/mime-db/-/mime-db-1.14.0.tgz"
            }
          }
        },
        "peekaboo": {
          "version": "1.0.0",
          "from": "https://registry.npmjs.org/peekaboo/-/peekaboo-1.0.0.tgz",
          "resolved": "https://registry.npmjs.org/peekaboo/-/peekaboo-1.0.0.tgz"
        },
        "qs": {
          "version": "4.0.0",
          "from": "https://registry.npmjs.org/qs/-/qs-4.0.0.tgz",
          "resolved": "https://registry.npmjs.org/qs/-/qs-4.0.0.tgz"
        },
        "shot": {
          "version": "1.5.3",
          "from": "https://registry.npmjs.org/shot/-/shot-1.5.3.tgz",
          "resolved": "https://registry.npmjs.org/shot/-/shot-1.5.3.tgz"
        },
        "statehood": {
          "version": "2.1.1",
          "from": "https://registry.npmjs.org/statehood/-/statehood-2.1.1.tgz",
          "resolved": "https://registry.npmjs.org/statehood/-/statehood-2.1.1.tgz"
        },
        "subtext": {
          "version": "1.1.1",
          "from": "https://registry.npmjs.org/subtext/-/subtext-1.1.1.tgz",
          "resolved": "https://registry.npmjs.org/subtext/-/subtext-1.1.1.tgz",
          "dependencies": {
            "content": {
              "version": "1.0.1",
              "from": "https://registry.npmjs.org/content/-/content-1.0.1.tgz",
              "resolved": "https://registry.npmjs.org/content/-/content-1.0.1.tgz"
            },
            "pez": {
              "version": "1.0.0",
              "from": "https://registry.npmjs.org/pez/-/pez-1.0.0.tgz",
              "resolved": "https://registry.npmjs.org/pez/-/pez-1.0.0.tgz",
              "dependencies": {
                "b64": {
                  "version": "2.0.0",
                  "from": "https://registry.npmjs.org/b64/-/b64-2.0.0.tgz",
                  "resolved": "https://registry.npmjs.org/b64/-/b64-2.0.0.tgz"
                },
                "nigel": {
                  "version": "1.0.1",
                  "from": "https://registry.npmjs.org/nigel/-/nigel-1.0.1.tgz",
                  "resolved": "https://registry.npmjs.org/nigel/-/nigel-1.0.1.tgz",
                  "dependencies": {
                    "vise": {
                      "version": "1.0.0",
                      "from": "https://registry.npmjs.org/vise/-/vise-1.0.0.tgz",
                      "resolved": "https://registry.npmjs.org/vise/-/vise-1.0.0.tgz"
                    }
                  }
                }
              }
            }
          }
        },
        "topo": {
          "version": "1.0.3",
          "from": "https://registry.npmjs.org/topo/-/topo-1.0.3.tgz",
          "resolved": "https://registry.npmjs.org/topo/-/topo-1.0.3.tgz"
        },
        "vision": {
          "version": "2.0.1",
          "from": "https://registry.npmjs.org/vision/-/vision-2.0.1.tgz",
          "resolved": "https://registry.npmjs.org/vision/-/vision-2.0.1.tgz"
        },
        "wreck": {
          "version": "6.0.0",
          "from": "https://registry.npmjs.org/wreck/-/wreck-6.0.0.tgz",
          "resolved": "https://registry.npmjs.org/wreck/-/wreck-6.0.0.tgz"
        }
      }
    },
    "hapi-auth-hawk": {
      "version": "3.0.1",
      "from": "https://registry.npmjs.org/hapi-auth-hawk/-/hapi-auth-hawk-3.0.1.tgz",
      "resolved": "https://registry.npmjs.org/hapi-auth-hawk/-/hapi-auth-hawk-3.0.1.tgz",
      "dependencies": {
        "boom": {
          "version": "2.10.1",
          "from": "https://registry.npmjs.org/boom/-/boom-2.10.1.tgz",
          "resolved": "https://registry.npmjs.org/boom/-/boom-2.10.1.tgz"
        },
        "hoek": {
          "version": "2.16.3",
          "from": "https://registry.npmjs.org/hoek/-/hoek-2.16.3.tgz",
          "resolved": "https://registry.npmjs.org/hoek/-/hoek-2.16.3.tgz"
        },
        "hawk": {
          "version": "3.1.3",
          "from": "https://registry.npmjs.org/hawk/-/hawk-3.1.3.tgz",
          "resolved": "https://registry.npmjs.org/hawk/-/hawk-3.1.3.tgz",
          "dependencies": {
            "cryptiles": {
              "version": "2.0.5",
              "from": "https://registry.npmjs.org/cryptiles/-/cryptiles-2.0.5.tgz",
              "resolved": "https://registry.npmjs.org/cryptiles/-/cryptiles-2.0.5.tgz"
            },
            "sntp": {
              "version": "1.0.9",
              "from": "https://registry.npmjs.org/sntp/-/sntp-1.0.9.tgz",
              "resolved": "https://registry.npmjs.org/sntp/-/sntp-1.0.9.tgz"
            }
          }
        }
      }
    },
    "hapi-fxa-oauth": {
      "version": "2.2.0",
      "from": "https://registry.npmjs.org/hapi-fxa-oauth/-/hapi-fxa-oauth-2.2.0.tgz",
      "resolved": "https://registry.npmjs.org/hapi-fxa-oauth/-/hapi-fxa-oauth-2.2.0.tgz",
      "dependencies": {
        "boom": {
          "version": "2.6.1",
          "from": "https://registry.npmjs.org/boom/-/boom-2.6.1.tgz",
          "resolved": "https://registry.npmjs.org/boom/-/boom-2.6.1.tgz",
          "dependencies": {
            "hoek": {
              "version": "2.16.3",
              "from": "https://registry.npmjs.org/hoek/-/hoek-2.16.3.tgz",
              "resolved": "https://registry.npmjs.org/hoek/-/hoek-2.16.3.tgz"
            }
          }
        },
        "poolee": {
          "version": "0.4.15",
          "from": "https://registry.npmjs.org/poolee/-/poolee-0.4.15.tgz",
          "resolved": "https://registry.npmjs.org/poolee/-/poolee-0.4.15.tgz",
          "dependencies": {
            "keep-alive-agent": {
              "version": "0.0.1",
              "from": "https://registry.npmjs.org/keep-alive-agent/-/keep-alive-agent-0.0.1.tgz",
              "resolved": "https://registry.npmjs.org/keep-alive-agent/-/keep-alive-agent-0.0.1.tgz"
            }
          }
        }
      }
    },
    "hawk": {
      "version": "2.3.1",
      "from": "https://registry.npmjs.org/hawk/-/hawk-2.3.1.tgz",
      "resolved": "https://registry.npmjs.org/hawk/-/hawk-2.3.1.tgz",
      "dependencies": {
        "hoek": {
          "version": "2.16.3",
          "from": "https://registry.npmjs.org/hoek/-/hoek-2.16.3.tgz",
          "resolved": "https://registry.npmjs.org/hoek/-/hoek-2.16.3.tgz"
        },
        "boom": {
          "version": "2.10.1",
          "from": "https://registry.npmjs.org/boom/-/boom-2.10.1.tgz",
          "resolved": "https://registry.npmjs.org/boom/-/boom-2.10.1.tgz"
        },
        "cryptiles": {
          "version": "2.0.5",
          "from": "https://registry.npmjs.org/cryptiles/-/cryptiles-2.0.5.tgz",
          "resolved": "https://registry.npmjs.org/cryptiles/-/cryptiles-2.0.5.tgz"
        },
        "sntp": {
          "version": "1.0.9",
          "from": "https://registry.npmjs.org/sntp/-/sntp-1.0.9.tgz",
          "resolved": "https://registry.npmjs.org/sntp/-/sntp-1.0.9.tgz"
        }
      }
    },
    "hkdf": {
      "version": "0.0.2",
      "from": "https://registry.npmjs.org/hkdf/-/hkdf-0.0.2.tgz",
      "resolved": "https://registry.npmjs.org/hkdf/-/hkdf-0.0.2.tgz"
    },
    "joi": {
      "version": "6.9.1",
      "from": "https://registry.npmjs.org/joi/-/joi-6.9.1.tgz",
      "resolved": "https://registry.npmjs.org/joi/-/joi-6.9.1.tgz",
      "dependencies": {
        "hoek": {
          "version": "2.16.3",
          "from": "https://registry.npmjs.org/hoek/-/hoek-2.16.3.tgz",
          "resolved": "https://registry.npmjs.org/hoek/-/hoek-2.16.3.tgz"
        },
        "topo": {
          "version": "1.1.0",
          "from": "https://registry.npmjs.org/topo/-/topo-1.1.0.tgz",
          "resolved": "https://registry.npmjs.org/topo/-/topo-1.1.0.tgz"
        },
        "isemail": {
          "version": "1.2.0",
          "from": "https://registry.npmjs.org/isemail/-/isemail-1.2.0.tgz",
          "resolved": "https://registry.npmjs.org/isemail/-/isemail-1.2.0.tgz"
        },
        "moment": {
          "version": "2.11.2",
          "from": "https://registry.npmjs.org/moment/-/moment-2.11.2.tgz",
          "resolved": "https://registry.npmjs.org/moment/-/moment-2.11.2.tgz"
        }
      }
    },
    "jws": {
      "version": "3.0.0",
      "from": "https://registry.npmjs.org/jws/-/jws-3.0.0.tgz",
      "resolved": "https://registry.npmjs.org/jws/-/jws-3.0.0.tgz",
      "dependencies": {
        "jwa": {
          "version": "1.0.2",
          "from": "https://registry.npmjs.org/jwa/-/jwa-1.0.2.tgz",
          "resolved": "https://registry.npmjs.org/jwa/-/jwa-1.0.2.tgz",
          "dependencies": {
            "base64url": {
              "version": "0.0.6",
              "from": "https://registry.npmjs.org/base64url/-/base64url-0.0.6.tgz",
              "resolved": "https://registry.npmjs.org/base64url/-/base64url-0.0.6.tgz"
            },
            "buffer-equal-constant-time": {
              "version": "1.0.1",
              "from": "https://registry.npmjs.org/buffer-equal-constant-time/-/buffer-equal-constant-time-1.0.1.tgz",
              "resolved": "https://registry.npmjs.org/buffer-equal-constant-time/-/buffer-equal-constant-time-1.0.1.tgz"
            },
            "ecdsa-sig-formatter": {
              "version": "1.0.5",
              "from": "https://registry.npmjs.org/ecdsa-sig-formatter/-/ecdsa-sig-formatter-1.0.5.tgz",
              "resolved": "https://registry.npmjs.org/ecdsa-sig-formatter/-/ecdsa-sig-formatter-1.0.5.tgz",
              "dependencies": {
                "base64-url": {
                  "version": "1.2.1",
                  "from": "https://registry.npmjs.org/base64-url/-/base64-url-1.2.1.tgz",
                  "resolved": "https://registry.npmjs.org/base64-url/-/base64-url-1.2.1.tgz"
                }
              }
            }
          }
        },
        "base64url": {
          "version": "1.0.6",
          "from": "https://registry.npmjs.org/base64url/-/base64url-1.0.6.tgz",
          "resolved": "https://registry.npmjs.org/base64url/-/base64url-1.0.6.tgz",
          "dependencies": {
            "concat-stream": {
              "version": "1.4.10",
              "from": "https://registry.npmjs.org/concat-stream/-/concat-stream-1.4.10.tgz",
              "resolved": "https://registry.npmjs.org/concat-stream/-/concat-stream-1.4.10.tgz",
              "dependencies": {
                "inherits": {
                  "version": "2.0.1",
                  "from": "https://registry.npmjs.org/inherits/-/inherits-2.0.1.tgz",
                  "resolved": "https://registry.npmjs.org/inherits/-/inherits-2.0.1.tgz"
                },
                "typedarray": {
                  "version": "0.0.6",
                  "from": "https://registry.npmjs.org/typedarray/-/typedarray-0.0.6.tgz",
                  "resolved": "https://registry.npmjs.org/typedarray/-/typedarray-0.0.6.tgz"
                },
                "readable-stream": {
                  "version": "1.1.13",
                  "from": "https://registry.npmjs.org/readable-stream/-/readable-stream-1.1.13.tgz",
                  "resolved": "https://registry.npmjs.org/readable-stream/-/readable-stream-1.1.13.tgz",
                  "dependencies": {
                    "core-util-is": {
                      "version": "1.0.2",
                      "from": "https://registry.npmjs.org/core-util-is/-/core-util-is-1.0.2.tgz",
                      "resolved": "https://registry.npmjs.org/core-util-is/-/core-util-is-1.0.2.tgz"
                    },
                    "isarray": {
                      "version": "0.0.1",
                      "from": "https://registry.npmjs.org/isarray/-/isarray-0.0.1.tgz",
                      "resolved": "https://registry.npmjs.org/isarray/-/isarray-0.0.1.tgz"
                    },
                    "string_decoder": {
                      "version": "0.10.31",
                      "from": "https://registry.npmjs.org/string_decoder/-/string_decoder-0.10.31.tgz",
                      "resolved": "https://registry.npmjs.org/string_decoder/-/string_decoder-0.10.31.tgz"
                    }
                  }
                }
              }
            },
            "meow": {
              "version": "2.0.0",
              "from": "https://registry.npmjs.org/meow/-/meow-2.0.0.tgz",
              "resolved": "https://registry.npmjs.org/meow/-/meow-2.0.0.tgz",
              "dependencies": {
                "camelcase-keys": {
                  "version": "1.0.0",
                  "from": "https://registry.npmjs.org/camelcase-keys/-/camelcase-keys-1.0.0.tgz",
                  "resolved": "https://registry.npmjs.org/camelcase-keys/-/camelcase-keys-1.0.0.tgz",
                  "dependencies": {
                    "camelcase": {
                      "version": "1.2.1",
                      "from": "https://registry.npmjs.org/camelcase/-/camelcase-1.2.1.tgz",
                      "resolved": "https://registry.npmjs.org/camelcase/-/camelcase-1.2.1.tgz"
                    },
                    "map-obj": {
                      "version": "1.0.1",
                      "from": "https://registry.npmjs.org/map-obj/-/map-obj-1.0.1.tgz",
                      "resolved": "https://registry.npmjs.org/map-obj/-/map-obj-1.0.1.tgz"
                    }
                  }
                },
                "indent-string": {
                  "version": "1.2.2",
                  "from": "https://registry.npmjs.org/indent-string/-/indent-string-1.2.2.tgz",
                  "resolved": "https://registry.npmjs.org/indent-string/-/indent-string-1.2.2.tgz",
                  "dependencies": {
                    "get-stdin": {
                      "version": "4.0.1",
                      "from": "https://registry.npmjs.org/get-stdin/-/get-stdin-4.0.1.tgz",
                      "resolved": "https://registry.npmjs.org/get-stdin/-/get-stdin-4.0.1.tgz"
                    },
                    "repeating": {
                      "version": "1.1.3",
                      "from": "https://registry.npmjs.org/repeating/-/repeating-1.1.3.tgz",
                      "resolved": "https://registry.npmjs.org/repeating/-/repeating-1.1.3.tgz",
                      "dependencies": {
                        "is-finite": {
                          "version": "1.0.1",
                          "from": "https://registry.npmjs.org/is-finite/-/is-finite-1.0.1.tgz",
                          "resolved": "https://registry.npmjs.org/is-finite/-/is-finite-1.0.1.tgz",
                          "dependencies": {
                            "number-is-nan": {
                              "version": "1.0.0",
                              "from": "https://registry.npmjs.org/number-is-nan/-/number-is-nan-1.0.0.tgz",
                              "resolved": "https://registry.npmjs.org/number-is-nan/-/number-is-nan-1.0.0.tgz"
                            }
                          }
                        }
                      }
                    }
                  }
                },
                "minimist": {
                  "version": "1.2.0",
                  "from": "https://registry.npmjs.org/minimist/-/minimist-1.2.0.tgz",
                  "resolved": "https://registry.npmjs.org/minimist/-/minimist-1.2.0.tgz"
                },
                "object-assign": {
                  "version": "1.0.0",
                  "from": "https://registry.npmjs.org/object-assign/-/object-assign-1.0.0.tgz",
                  "resolved": "https://registry.npmjs.org/object-assign/-/object-assign-1.0.0.tgz"
                }
              }
            }
          }
        }
      }
    },
    "leftpad": {
      "version": "0.0.0",
      "from": "leftpad@0.0.0",
      "resolved": "https://registry.npmjs.org/leftpad/-/leftpad-0.0.0.tgz"
    },
    "load-grunt-tasks": {
      "version": "3.1.0",
      "from": "https://registry.npmjs.org/load-grunt-tasks/-/load-grunt-tasks-3.1.0.tgz",
      "resolved": "https://registry.npmjs.org/load-grunt-tasks/-/load-grunt-tasks-3.1.0.tgz",
      "dependencies": {
        "findup-sync": {
          "version": "0.2.1",
          "from": "https://registry.npmjs.org/findup-sync/-/findup-sync-0.2.1.tgz",
          "resolved": "https://registry.npmjs.org/findup-sync/-/findup-sync-0.2.1.tgz",
          "dependencies": {
            "glob": {
              "version": "4.3.5",
              "from": "https://registry.npmjs.org/glob/-/glob-4.3.5.tgz",
              "resolved": "https://registry.npmjs.org/glob/-/glob-4.3.5.tgz",
              "dependencies": {
                "inflight": {
                  "version": "1.0.4",
                  "from": "https://registry.npmjs.org/inflight/-/inflight-1.0.4.tgz",
                  "resolved": "https://registry.npmjs.org/inflight/-/inflight-1.0.4.tgz",
                  "dependencies": {
                    "wrappy": {
                      "version": "1.0.1",
                      "from": "https://registry.npmjs.org/wrappy/-/wrappy-1.0.1.tgz",
                      "resolved": "https://registry.npmjs.org/wrappy/-/wrappy-1.0.1.tgz"
                    }
                  }
                },
                "inherits": {
                  "version": "2.0.1",
                  "from": "https://registry.npmjs.org/inherits/-/inherits-2.0.1.tgz",
                  "resolved": "https://registry.npmjs.org/inherits/-/inherits-2.0.1.tgz"
                },
                "minimatch": {
                  "version": "2.0.10",
                  "from": "https://registry.npmjs.org/minimatch/-/minimatch-2.0.10.tgz",
                  "resolved": "https://registry.npmjs.org/minimatch/-/minimatch-2.0.10.tgz",
                  "dependencies": {
                    "brace-expansion": {
                      "version": "1.1.3",
                      "from": "https://registry.npmjs.org/brace-expansion/-/brace-expansion-1.1.3.tgz",
                      "resolved": "https://registry.npmjs.org/brace-expansion/-/brace-expansion-1.1.3.tgz",
                      "dependencies": {
                        "balanced-match": {
                          "version": "0.3.0",
                          "from": "https://registry.npmjs.org/balanced-match/-/balanced-match-0.3.0.tgz",
                          "resolved": "https://registry.npmjs.org/balanced-match/-/balanced-match-0.3.0.tgz"
                        },
                        "concat-map": {
                          "version": "0.0.1",
                          "from": "https://registry.npmjs.org/concat-map/-/concat-map-0.0.1.tgz",
                          "resolved": "https://registry.npmjs.org/concat-map/-/concat-map-0.0.1.tgz"
                        }
                      }
                    }
                  }
                },
                "once": {
                  "version": "1.3.3",
                  "from": "https://registry.npmjs.org/once/-/once-1.3.3.tgz",
                  "resolved": "https://registry.npmjs.org/once/-/once-1.3.3.tgz",
                  "dependencies": {
                    "wrappy": {
                      "version": "1.0.1",
                      "from": "https://registry.npmjs.org/wrappy/-/wrappy-1.0.1.tgz",
                      "resolved": "https://registry.npmjs.org/wrappy/-/wrappy-1.0.1.tgz"
                    }
                  }
                }
              }
            }
          }
        },
        "multimatch": {
          "version": "2.1.0",
          "from": "https://registry.npmjs.org/multimatch/-/multimatch-2.1.0.tgz",
          "resolved": "https://registry.npmjs.org/multimatch/-/multimatch-2.1.0.tgz",
          "dependencies": {
            "array-differ": {
              "version": "1.0.0",
              "from": "https://registry.npmjs.org/array-differ/-/array-differ-1.0.0.tgz",
              "resolved": "https://registry.npmjs.org/array-differ/-/array-differ-1.0.0.tgz"
            },
            "array-union": {
              "version": "1.0.1",
              "from": "https://registry.npmjs.org/array-union/-/array-union-1.0.1.tgz",
              "resolved": "https://registry.npmjs.org/array-union/-/array-union-1.0.1.tgz",
              "dependencies": {
                "array-uniq": {
                  "version": "1.0.2",
                  "from": "https://registry.npmjs.org/array-uniq/-/array-uniq-1.0.2.tgz",
                  "resolved": "https://registry.npmjs.org/array-uniq/-/array-uniq-1.0.2.tgz"
                }
              }
            },
            "arrify": {
              "version": "1.0.1",
              "from": "https://registry.npmjs.org/arrify/-/arrify-1.0.1.tgz",
              "resolved": "https://registry.npmjs.org/arrify/-/arrify-1.0.1.tgz"
            },
            "minimatch": {
              "version": "3.0.0",
              "from": "https://registry.npmjs.org/minimatch/-/minimatch-3.0.0.tgz",
              "resolved": "https://registry.npmjs.org/minimatch/-/minimatch-3.0.0.tgz",
              "dependencies": {
                "brace-expansion": {
                  "version": "1.1.3",
                  "from": "https://registry.npmjs.org/brace-expansion/-/brace-expansion-1.1.3.tgz",
                  "resolved": "https://registry.npmjs.org/brace-expansion/-/brace-expansion-1.1.3.tgz",
                  "dependencies": {
                    "balanced-match": {
                      "version": "0.3.0",
                      "from": "https://registry.npmjs.org/balanced-match/-/balanced-match-0.3.0.tgz",
                      "resolved": "https://registry.npmjs.org/balanced-match/-/balanced-match-0.3.0.tgz"
                    },
                    "concat-map": {
                      "version": "0.0.1",
                      "from": "https://registry.npmjs.org/concat-map/-/concat-map-0.0.1.tgz",
                      "resolved": "https://registry.npmjs.org/concat-map/-/concat-map-0.0.1.tgz"
                    }
                  }
                }
              }
            }
          }
        }
      }
    },
    "mailparser": {
      "version": "0.5.1",
      "from": "https://registry.npmjs.org/mailparser/-/mailparser-0.5.1.tgz",
      "resolved": "https://registry.npmjs.org/mailparser/-/mailparser-0.5.1.tgz",
      "dependencies": {
        "mimelib": {
          "version": "0.2.19",
          "from": "https://registry.npmjs.org/mimelib/-/mimelib-0.2.19.tgz",
          "resolved": "https://registry.npmjs.org/mimelib/-/mimelib-0.2.19.tgz",
          "dependencies": {
            "addressparser": {
              "version": "0.3.2",
              "from": "https://registry.npmjs.org/addressparser/-/addressparser-0.3.2.tgz",
              "resolved": "https://registry.npmjs.org/addressparser/-/addressparser-0.3.2.tgz"
            }
          }
        },
        "encoding": {
          "version": "0.1.12",
          "from": "https://registry.npmjs.org/encoding/-/encoding-0.1.12.tgz",
          "resolved": "https://registry.npmjs.org/encoding/-/encoding-0.1.12.tgz",
          "dependencies": {
            "iconv-lite": {
              "version": "0.4.13",
              "from": "https://registry.npmjs.org/iconv-lite/-/iconv-lite-0.4.13.tgz",
              "resolved": "https://registry.npmjs.org/iconv-lite/-/iconv-lite-0.4.13.tgz"
            }
          }
        },
        "mime": {
          "version": "1.3.4",
          "from": "https://registry.npmjs.org/mime/-/mime-1.3.4.tgz",
          "resolved": "https://registry.npmjs.org/mime/-/mime-1.3.4.tgz"
        },
        "uue": {
          "version": "2.1.1",
          "from": "https://registry.npmjs.org/uue/-/uue-2.1.1.tgz",
          "resolved": "https://registry.npmjs.org/uue/-/uue-2.1.1.tgz",
          "dependencies": {
            "array.prototype.findindex": {
              "version": "1.0.0",
              "from": "https://registry.npmjs.org/array.prototype.findindex/-/array.prototype.findindex-1.0.0.tgz",
              "resolved": "https://registry.npmjs.org/array.prototype.findindex/-/array.prototype.findindex-1.0.0.tgz"
            },
            "extend": {
              "version": "3.0.0",
              "from": "https://registry.npmjs.org/extend/-/extend-3.0.0.tgz",
              "resolved": "https://registry.npmjs.org/extend/-/extend-3.0.0.tgz"
            }
          }
        }
      }
    },
    "mozlog": {
      "version": "2.0.3",
      "from": "https://registry.npmjs.org/mozlog/-/mozlog-2.0.3.tgz",
      "resolved": "https://registry.npmjs.org/mozlog/-/mozlog-2.0.3.tgz",
      "dependencies": {
        "intel": {
          "version": "1.1.0",
          "from": "https://registry.npmjs.org/intel/-/intel-1.1.0.tgz",
          "resolved": "https://registry.npmjs.org/intel/-/intel-1.1.0.tgz",
          "dependencies": {
            "chalk": {
              "version": "1.1.1",
              "from": "https://registry.npmjs.org/chalk/-/chalk-1.1.1.tgz",
              "resolved": "https://registry.npmjs.org/chalk/-/chalk-1.1.1.tgz",
              "dependencies": {
                "ansi-styles": {
                  "version": "2.1.0",
                  "from": "https://registry.npmjs.org/ansi-styles/-/ansi-styles-2.1.0.tgz",
                  "resolved": "https://registry.npmjs.org/ansi-styles/-/ansi-styles-2.1.0.tgz"
                },
                "escape-string-regexp": {
                  "version": "1.0.4",
                  "from": "https://registry.npmjs.org/escape-string-regexp/-/escape-string-regexp-1.0.4.tgz",
                  "resolved": "https://registry.npmjs.org/escape-string-regexp/-/escape-string-regexp-1.0.4.tgz"
                },
                "has-ansi": {
                  "version": "2.0.0",
                  "from": "https://registry.npmjs.org/has-ansi/-/has-ansi-2.0.0.tgz",
                  "resolved": "https://registry.npmjs.org/has-ansi/-/has-ansi-2.0.0.tgz",
                  "dependencies": {
                    "ansi-regex": {
                      "version": "2.0.0",
                      "from": "https://registry.npmjs.org/ansi-regex/-/ansi-regex-2.0.0.tgz",
                      "resolved": "https://registry.npmjs.org/ansi-regex/-/ansi-regex-2.0.0.tgz"
                    }
                  }
                },
                "strip-ansi": {
                  "version": "3.0.0",
                  "from": "https://registry.npmjs.org/strip-ansi/-/strip-ansi-3.0.0.tgz",
                  "resolved": "https://registry.npmjs.org/strip-ansi/-/strip-ansi-3.0.0.tgz",
                  "dependencies": {
                    "ansi-regex": {
                      "version": "2.0.0",
                      "from": "https://registry.npmjs.org/ansi-regex/-/ansi-regex-2.0.0.tgz",
                      "resolved": "https://registry.npmjs.org/ansi-regex/-/ansi-regex-2.0.0.tgz"
                    }
                  }
                },
                "supports-color": {
                  "version": "2.0.0",
                  "from": "https://registry.npmjs.org/supports-color/-/supports-color-2.0.0.tgz",
                  "resolved": "https://registry.npmjs.org/supports-color/-/supports-color-2.0.0.tgz"
                }
              }
            },
            "dbug": {
              "version": "0.4.2",
              "from": "https://registry.npmjs.org/dbug/-/dbug-0.4.2.tgz",
              "resolved": "https://registry.npmjs.org/dbug/-/dbug-0.4.2.tgz"
            },
            "stack-trace": {
              "version": "0.0.9",
              "from": "https://registry.npmjs.org/stack-trace/-/stack-trace-0.0.9.tgz",
              "resolved": "https://registry.npmjs.org/stack-trace/-/stack-trace-0.0.9.tgz"
            },
            "strftime": {
              "version": "0.9.2",
              "from": "https://registry.npmjs.org/strftime/-/strftime-0.9.2.tgz",
              "resolved": "https://registry.npmjs.org/strftime/-/strftime-0.9.2.tgz"
            },
            "symbol": {
              "version": "0.2.1",
              "from": "https://registry.npmjs.org/symbol/-/symbol-0.2.1.tgz",
              "resolved": "https://registry.npmjs.org/symbol/-/symbol-0.2.1.tgz"
            },
            "utcstring": {
              "version": "0.1.0",
              "from": "https://registry.npmjs.org/utcstring/-/utcstring-0.1.0.tgz",
              "resolved": "https://registry.npmjs.org/utcstring/-/utcstring-0.1.0.tgz"
            }
          }
        },
        "merge": {
          "version": "1.2.0",
          "from": "https://registry.npmjs.org/merge/-/merge-1.2.0.tgz",
          "resolved": "https://registry.npmjs.org/merge/-/merge-1.2.0.tgz"
        }
      }
    },
    "nock": {
      "version": "1.7.1",
      "from": "https://registry.npmjs.org/nock/-/nock-1.7.1.tgz",
      "resolved": "https://registry.npmjs.org/nock/-/nock-1.7.1.tgz",
      "dependencies": {
        "chai": {
          "version": "1.10.0",
          "from": "https://registry.npmjs.org/chai/-/chai-1.10.0.tgz",
          "resolved": "https://registry.npmjs.org/chai/-/chai-1.10.0.tgz",
          "dependencies": {
            "assertion-error": {
              "version": "1.0.0",
              "from": "https://registry.npmjs.org/assertion-error/-/assertion-error-1.0.0.tgz",
              "resolved": "https://registry.npmjs.org/assertion-error/-/assertion-error-1.0.0.tgz"
            },
            "deep-eql": {
              "version": "0.1.3",
              "from": "https://registry.npmjs.org/deep-eql/-/deep-eql-0.1.3.tgz",
              "resolved": "https://registry.npmjs.org/deep-eql/-/deep-eql-0.1.3.tgz",
              "dependencies": {
                "type-detect": {
                  "version": "0.1.1",
                  "from": "https://registry.npmjs.org/type-detect/-/type-detect-0.1.1.tgz",
                  "resolved": "https://registry.npmjs.org/type-detect/-/type-detect-0.1.1.tgz"
                }
              }
            }
          }
        },
        "debug": {
          "version": "1.0.4",
          "from": "https://registry.npmjs.org/debug/-/debug-1.0.4.tgz",
          "resolved": "https://registry.npmjs.org/debug/-/debug-1.0.4.tgz",
          "dependencies": {
            "ms": {
              "version": "0.6.2",
              "from": "https://registry.npmjs.org/ms/-/ms-0.6.2.tgz",
              "resolved": "https://registry.npmjs.org/ms/-/ms-0.6.2.tgz"
            }
          }
        },
        "lodash": {
          "version": "2.4.1",
          "from": "https://registry.npmjs.org/lodash/-/lodash-2.4.1.tgz",
          "resolved": "https://registry.npmjs.org/lodash/-/lodash-2.4.1.tgz"
        },
        "mkdirp": {
          "version": "0.5.1",
          "from": "https://registry.npmjs.org/mkdirp/-/mkdirp-0.5.1.tgz",
          "resolved": "https://registry.npmjs.org/mkdirp/-/mkdirp-0.5.1.tgz",
          "dependencies": {
            "minimist": {
              "version": "0.0.8",
              "from": "https://registry.npmjs.org/minimist/-/minimist-0.0.8.tgz",
              "resolved": "https://registry.npmjs.org/minimist/-/minimist-0.0.8.tgz"
            }
          }
        },
        "propagate": {
          "version": "0.3.1",
          "from": "https://registry.npmjs.org/propagate/-/propagate-0.3.1.tgz",
          "resolved": "https://registry.npmjs.org/propagate/-/propagate-0.3.1.tgz"
        }
      }
    },
    "node-statsd": {
      "version": "0.1.1",
      "from": "https://registry.npmjs.org/node-statsd/-/node-statsd-0.1.1.tgz",
      "resolved": "https://registry.npmjs.org/node-statsd/-/node-statsd-0.1.1.tgz"
    },
    "node-uap": {
      "version": "0.0.3",
      "from": "vladikoff/node-uap#9cdd16247",
      "resolved": "git://github.com/vladikoff/node-uap.git#9cdd16247c8255d881820038d30db68b7926277d",
      "dependencies": {
        "array.prototype.find": {
          "version": "2.0.0",
          "from": "array.prototype.find@2.0.0",
          "resolved": "https://registry.npmjs.org/array.prototype.find/-/array.prototype.find-2.0.0.tgz",
          "dependencies": {
            "define-properties": {
              "version": "1.1.2",
              "from": "define-properties@>=1.1.2 <2.0.0",
              "resolved": "https://registry.npmjs.org/define-properties/-/define-properties-1.1.2.tgz",
              "dependencies": {
                "foreach": {
                  "version": "2.0.5",
                  "from": "foreach@>=2.0.5 <3.0.0",
                  "resolved": "https://registry.npmjs.org/foreach/-/foreach-2.0.5.tgz"
                },
                "object-keys": {
                  "version": "1.0.9",
                  "from": "object-keys@>=1.0.8 <2.0.0",
                  "resolved": "https://registry.npmjs.org/object-keys/-/object-keys-1.0.9.tgz"
                }
              }
            },
            "es-abstract": {
              "version": "1.5.0",
              "from": "es-abstract@>=1.5.0 <2.0.0",
              "resolved": "https://registry.npmjs.org/es-abstract/-/es-abstract-1.5.0.tgz",
              "dependencies": {
                "function-bind": {
                  "version": "1.1.0",
                  "from": "function-bind@>=1.0.2 <2.0.0",
                  "resolved": "https://registry.npmjs.org/function-bind/-/function-bind-1.1.0.tgz"
                },
                "is-callable": {
                  "version": "1.1.3",
                  "from": "is-callable@>=1.1.1 <2.0.0",
                  "resolved": "https://registry.npmjs.org/is-callable/-/is-callable-1.1.3.tgz"
                },
                "es-to-primitive": {
                  "version": "1.1.1",
                  "from": "es-to-primitive@>=1.1.0 <2.0.0",
                  "resolved": "https://registry.npmjs.org/es-to-primitive/-/es-to-primitive-1.1.1.tgz",
                  "dependencies": {
                    "is-date-object": {
                      "version": "1.0.1",
                      "from": "is-date-object@>=1.0.1 <2.0.0",
                      "resolved": "https://registry.npmjs.org/is-date-object/-/is-date-object-1.0.1.tgz"
                    },
                    "is-symbol": {
                      "version": "1.0.1",
                      "from": "is-symbol@>=1.0.1 <2.0.0",
                      "resolved": "https://registry.npmjs.org/is-symbol/-/is-symbol-1.0.1.tgz"
                    }
                  }
                },
                "is-regex": {
                  "version": "1.0.3",
                  "from": "is-regex@>=1.0.3 <2.0.0",
                  "resolved": "https://registry.npmjs.org/is-regex/-/is-regex-1.0.3.tgz"
                }
              }
            }
          }
        },
        "uap-core": {
          "version": "0.5.0",
          "from": "git://github.com/ua-parser/uap-core.git",
          "resolved": "git://github.com/ua-parser/uap-core.git#c7c5284a1fc25e3345b0c5d8fc323cb01373dd13"
        },
        "uap-ref-impl": {
          "version": "0.2.0",
          "from": "uap-ref-impl@0.2.0",
          "resolved": "https://registry.npmjs.org/uap-ref-impl/-/uap-ref-impl-0.2.0.tgz"
        },
        "yamlparser": {
          "version": "0.0.2",
          "from": "yamlparser@0.0.2",
          "resolved": "https://registry.npmjs.org/yamlparser/-/yamlparser-0.0.2.tgz"
        }
      }
    },
    "openid": {
      "version": "1.0.0",
      "from": "https://registry.npmjs.org/openid/-/openid-1.0.0.tgz",
      "resolved": "https://registry.npmjs.org/openid/-/openid-1.0.0.tgz"
    },
    "poolee": {
      "version": "1.0.0",
      "from": "https://registry.npmjs.org/poolee/-/poolee-1.0.0.tgz",
      "resolved": "https://registry.npmjs.org/poolee/-/poolee-1.0.0.tgz",
      "dependencies": {
        "keep-alive-agent": {
          "version": "0.0.1",
          "from": "https://registry.npmjs.org/keep-alive-agent/-/keep-alive-agent-0.0.1.tgz",
          "resolved": "https://registry.npmjs.org/keep-alive-agent/-/keep-alive-agent-0.0.1.tgz"
        }
      }
    },
    "proxyquire": {
      "version": "1.6.0",
      "from": "https://registry.npmjs.org/proxyquire/-/proxyquire-1.6.0.tgz",
      "resolved": "https://registry.npmjs.org/proxyquire/-/proxyquire-1.6.0.tgz",
      "dependencies": {
        "fill-keys": {
          "version": "1.0.2",
          "from": "https://registry.npmjs.org/fill-keys/-/fill-keys-1.0.2.tgz",
          "resolved": "https://registry.npmjs.org/fill-keys/-/fill-keys-1.0.2.tgz",
          "dependencies": {
            "is-object": {
              "version": "1.0.1",
              "from": "https://registry.npmjs.org/is-object/-/is-object-1.0.1.tgz",
              "resolved": "https://registry.npmjs.org/is-object/-/is-object-1.0.1.tgz"
            },
            "merge-descriptors": {
              "version": "1.0.1",
              "from": "https://registry.npmjs.org/merge-descriptors/-/merge-descriptors-1.0.1.tgz",
              "resolved": "https://registry.npmjs.org/merge-descriptors/-/merge-descriptors-1.0.1.tgz"
            }
          }
        },
        "module-not-found-error": {
          "version": "1.0.1",
          "from": "https://registry.npmjs.org/module-not-found-error/-/module-not-found-error-1.0.1.tgz",
          "resolved": "https://registry.npmjs.org/module-not-found-error/-/module-not-found-error-1.0.1.tgz"
        }
      }
    },
    "request": {
      "version": "2.65.0",
      "from": "https://registry.npmjs.org/request/-/request-2.65.0.tgz",
      "resolved": "https://registry.npmjs.org/request/-/request-2.65.0.tgz",
      "dependencies": {
        "bl": {
          "version": "1.0.3",
          "from": "https://registry.npmjs.org/bl/-/bl-1.0.3.tgz",
          "resolved": "https://registry.npmjs.org/bl/-/bl-1.0.3.tgz",
          "dependencies": {
            "readable-stream": {
              "version": "2.0.5",
              "from": "https://registry.npmjs.org/readable-stream/-/readable-stream-2.0.5.tgz",
              "resolved": "https://registry.npmjs.org/readable-stream/-/readable-stream-2.0.5.tgz",
              "dependencies": {
                "core-util-is": {
                  "version": "1.0.2",
                  "from": "https://registry.npmjs.org/core-util-is/-/core-util-is-1.0.2.tgz",
                  "resolved": "https://registry.npmjs.org/core-util-is/-/core-util-is-1.0.2.tgz"
                },
                "inherits": {
                  "version": "2.0.1",
                  "from": "https://registry.npmjs.org/inherits/-/inherits-2.0.1.tgz",
                  "resolved": "https://registry.npmjs.org/inherits/-/inherits-2.0.1.tgz"
                },
                "isarray": {
                  "version": "0.0.1",
                  "from": "https://registry.npmjs.org/isarray/-/isarray-0.0.1.tgz",
                  "resolved": "https://registry.npmjs.org/isarray/-/isarray-0.0.1.tgz"
                },
                "process-nextick-args": {
                  "version": "1.0.6",
                  "from": "https://registry.npmjs.org/process-nextick-args/-/process-nextick-args-1.0.6.tgz",
                  "resolved": "https://registry.npmjs.org/process-nextick-args/-/process-nextick-args-1.0.6.tgz"
                },
                "string_decoder": {
                  "version": "0.10.31",
                  "from": "https://registry.npmjs.org/string_decoder/-/string_decoder-0.10.31.tgz",
                  "resolved": "https://registry.npmjs.org/string_decoder/-/string_decoder-0.10.31.tgz"
                },
                "util-deprecate": {
                  "version": "1.0.2",
                  "from": "https://registry.npmjs.org/util-deprecate/-/util-deprecate-1.0.2.tgz",
                  "resolved": "https://registry.npmjs.org/util-deprecate/-/util-deprecate-1.0.2.tgz"
                }
              }
            }
          }
        },
        "caseless": {
          "version": "0.11.0",
          "from": "https://registry.npmjs.org/caseless/-/caseless-0.11.0.tgz",
          "resolved": "https://registry.npmjs.org/caseless/-/caseless-0.11.0.tgz"
        },
        "extend": {
          "version": "3.0.0",
          "from": "https://registry.npmjs.org/extend/-/extend-3.0.0.tgz",
          "resolved": "https://registry.npmjs.org/extend/-/extend-3.0.0.tgz"
        },
        "forever-agent": {
          "version": "0.6.1",
          "from": "https://registry.npmjs.org/forever-agent/-/forever-agent-0.6.1.tgz",
          "resolved": "https://registry.npmjs.org/forever-agent/-/forever-agent-0.6.1.tgz"
        },
        "form-data": {
          "version": "1.0.0-rc3",
          "from": "https://registry.npmjs.org/form-data/-/form-data-1.0.0-rc3.tgz",
          "resolved": "https://registry.npmjs.org/form-data/-/form-data-1.0.0-rc3.tgz",
          "dependencies": {
            "async": {
              "version": "1.5.2",
              "from": "https://registry.npmjs.org/async/-/async-1.5.2.tgz",
              "resolved": "https://registry.npmjs.org/async/-/async-1.5.2.tgz"
            }
          }
        },
        "json-stringify-safe": {
          "version": "5.0.1",
          "from": "https://registry.npmjs.org/json-stringify-safe/-/json-stringify-safe-5.0.1.tgz",
          "resolved": "https://registry.npmjs.org/json-stringify-safe/-/json-stringify-safe-5.0.1.tgz"
        },
        "mime-types": {
          "version": "2.1.10",
          "from": "https://registry.npmjs.org/mime-types/-/mime-types-2.1.10.tgz",
          "resolved": "https://registry.npmjs.org/mime-types/-/mime-types-2.1.10.tgz",
          "dependencies": {
            "mime-db": {
              "version": "1.22.0",
              "from": "https://registry.npmjs.org/mime-db/-/mime-db-1.22.0.tgz",
              "resolved": "https://registry.npmjs.org/mime-db/-/mime-db-1.22.0.tgz"
            }
          }
        },
        "node-uuid": {
          "version": "1.4.7",
          "from": "https://registry.npmjs.org/node-uuid/-/node-uuid-1.4.7.tgz",
          "resolved": "https://registry.npmjs.org/node-uuid/-/node-uuid-1.4.7.tgz"
        },
        "qs": {
          "version": "5.2.0",
          "from": "https://registry.npmjs.org/qs/-/qs-5.2.0.tgz",
          "resolved": "https://registry.npmjs.org/qs/-/qs-5.2.0.tgz"
        },
        "tunnel-agent": {
          "version": "0.4.2",
          "from": "https://registry.npmjs.org/tunnel-agent/-/tunnel-agent-0.4.2.tgz",
          "resolved": "https://registry.npmjs.org/tunnel-agent/-/tunnel-agent-0.4.2.tgz"
        },
        "tough-cookie": {
          "version": "2.2.1",
          "from": "https://registry.npmjs.org/tough-cookie/-/tough-cookie-2.2.1.tgz",
          "resolved": "https://registry.npmjs.org/tough-cookie/-/tough-cookie-2.2.1.tgz"
        },
        "http-signature": {
          "version": "0.11.0",
          "from": "https://registry.npmjs.org/http-signature/-/http-signature-0.11.0.tgz",
          "resolved": "https://registry.npmjs.org/http-signature/-/http-signature-0.11.0.tgz",
          "dependencies": {
            "assert-plus": {
              "version": "0.1.5",
              "from": "https://registry.npmjs.org/assert-plus/-/assert-plus-0.1.5.tgz",
              "resolved": "https://registry.npmjs.org/assert-plus/-/assert-plus-0.1.5.tgz"
            },
            "asn1": {
              "version": "0.1.11",
              "from": "https://registry.npmjs.org/asn1/-/asn1-0.1.11.tgz",
              "resolved": "https://registry.npmjs.org/asn1/-/asn1-0.1.11.tgz"
            },
            "ctype": {
              "version": "0.5.3",
              "from": "https://registry.npmjs.org/ctype/-/ctype-0.5.3.tgz",
              "resolved": "https://registry.npmjs.org/ctype/-/ctype-0.5.3.tgz"
            }
          }
        },
        "oauth-sign": {
          "version": "0.8.1",
          "from": "https://registry.npmjs.org/oauth-sign/-/oauth-sign-0.8.1.tgz",
          "resolved": "https://registry.npmjs.org/oauth-sign/-/oauth-sign-0.8.1.tgz"
        },
        "hawk": {
          "version": "3.1.3",
          "from": "https://registry.npmjs.org/hawk/-/hawk-3.1.3.tgz",
          "resolved": "https://registry.npmjs.org/hawk/-/hawk-3.1.3.tgz",
          "dependencies": {
            "hoek": {
              "version": "2.16.3",
              "from": "https://registry.npmjs.org/hoek/-/hoek-2.16.3.tgz",
              "resolved": "https://registry.npmjs.org/hoek/-/hoek-2.16.3.tgz"
            },
            "boom": {
              "version": "2.10.1",
              "from": "https://registry.npmjs.org/boom/-/boom-2.10.1.tgz",
              "resolved": "https://registry.npmjs.org/boom/-/boom-2.10.1.tgz"
            },
            "cryptiles": {
              "version": "2.0.5",
              "from": "https://registry.npmjs.org/cryptiles/-/cryptiles-2.0.5.tgz",
              "resolved": "https://registry.npmjs.org/cryptiles/-/cryptiles-2.0.5.tgz"
            },
            "sntp": {
              "version": "1.0.9",
              "from": "https://registry.npmjs.org/sntp/-/sntp-1.0.9.tgz",
              "resolved": "https://registry.npmjs.org/sntp/-/sntp-1.0.9.tgz"
            }
          }
        },
        "aws-sign2": {
          "version": "0.6.0",
          "from": "https://registry.npmjs.org/aws-sign2/-/aws-sign2-0.6.0.tgz",
          "resolved": "https://registry.npmjs.org/aws-sign2/-/aws-sign2-0.6.0.tgz"
        },
        "stringstream": {
          "version": "0.0.5",
          "from": "https://registry.npmjs.org/stringstream/-/stringstream-0.0.5.tgz",
          "resolved": "https://registry.npmjs.org/stringstream/-/stringstream-0.0.5.tgz"
        },
        "combined-stream": {
          "version": "1.0.5",
          "from": "https://registry.npmjs.org/combined-stream/-/combined-stream-1.0.5.tgz",
          "resolved": "https://registry.npmjs.org/combined-stream/-/combined-stream-1.0.5.tgz",
          "dependencies": {
            "delayed-stream": {
              "version": "1.0.0",
              "from": "https://registry.npmjs.org/delayed-stream/-/delayed-stream-1.0.0.tgz",
              "resolved": "https://registry.npmjs.org/delayed-stream/-/delayed-stream-1.0.0.tgz"
            }
          }
        },
        "isstream": {
          "version": "0.1.2",
          "from": "https://registry.npmjs.org/isstream/-/isstream-0.1.2.tgz",
          "resolved": "https://registry.npmjs.org/isstream/-/isstream-0.1.2.tgz"
        },
        "har-validator": {
          "version": "2.0.6",
          "from": "https://registry.npmjs.org/har-validator/-/har-validator-2.0.6.tgz",
          "resolved": "https://registry.npmjs.org/har-validator/-/har-validator-2.0.6.tgz",
          "dependencies": {
            "chalk": {
              "version": "1.1.1",
              "from": "https://registry.npmjs.org/chalk/-/chalk-1.1.1.tgz",
              "resolved": "https://registry.npmjs.org/chalk/-/chalk-1.1.1.tgz",
              "dependencies": {
                "ansi-styles": {
                  "version": "2.1.0",
                  "from": "https://registry.npmjs.org/ansi-styles/-/ansi-styles-2.1.0.tgz",
                  "resolved": "https://registry.npmjs.org/ansi-styles/-/ansi-styles-2.1.0.tgz"
                },
                "escape-string-regexp": {
                  "version": "1.0.4",
                  "from": "https://registry.npmjs.org/escape-string-regexp/-/escape-string-regexp-1.0.4.tgz",
                  "resolved": "https://registry.npmjs.org/escape-string-regexp/-/escape-string-regexp-1.0.4.tgz"
                },
                "has-ansi": {
                  "version": "2.0.0",
                  "from": "https://registry.npmjs.org/has-ansi/-/has-ansi-2.0.0.tgz",
                  "resolved": "https://registry.npmjs.org/has-ansi/-/has-ansi-2.0.0.tgz",
                  "dependencies": {
                    "ansi-regex": {
                      "version": "2.0.0",
                      "from": "https://registry.npmjs.org/ansi-regex/-/ansi-regex-2.0.0.tgz",
                      "resolved": "https://registry.npmjs.org/ansi-regex/-/ansi-regex-2.0.0.tgz"
                    }
                  }
                },
                "strip-ansi": {
                  "version": "3.0.0",
                  "from": "https://registry.npmjs.org/strip-ansi/-/strip-ansi-3.0.0.tgz",
                  "resolved": "https://registry.npmjs.org/strip-ansi/-/strip-ansi-3.0.0.tgz",
                  "dependencies": {
                    "ansi-regex": {
                      "version": "2.0.0",
                      "from": "https://registry.npmjs.org/ansi-regex/-/ansi-regex-2.0.0.tgz",
                      "resolved": "https://registry.npmjs.org/ansi-regex/-/ansi-regex-2.0.0.tgz"
                    }
                  }
                },
                "supports-color": {
                  "version": "2.0.0",
                  "from": "https://registry.npmjs.org/supports-color/-/supports-color-2.0.0.tgz",
                  "resolved": "https://registry.npmjs.org/supports-color/-/supports-color-2.0.0.tgz"
                }
              }
            },
            "commander": {
              "version": "2.9.0",
              "from": "https://registry.npmjs.org/commander/-/commander-2.9.0.tgz",
              "resolved": "https://registry.npmjs.org/commander/-/commander-2.9.0.tgz",
              "dependencies": {
                "graceful-readlink": {
                  "version": "1.0.1",
                  "from": "https://registry.npmjs.org/graceful-readlink/-/graceful-readlink-1.0.1.tgz",
                  "resolved": "https://registry.npmjs.org/graceful-readlink/-/graceful-readlink-1.0.1.tgz"
                }
              }
            },
            "is-my-json-valid": {
              "version": "2.12.4",
              "from": "https://registry.npmjs.org/is-my-json-valid/-/is-my-json-valid-2.12.4.tgz",
              "resolved": "https://registry.npmjs.org/is-my-json-valid/-/is-my-json-valid-2.12.4.tgz",
              "dependencies": {
                "generate-function": {
                  "version": "2.0.0",
                  "from": "https://registry.npmjs.org/generate-function/-/generate-function-2.0.0.tgz",
                  "resolved": "https://registry.npmjs.org/generate-function/-/generate-function-2.0.0.tgz"
                },
                "generate-object-property": {
                  "version": "1.2.0",
                  "from": "https://registry.npmjs.org/generate-object-property/-/generate-object-property-1.2.0.tgz",
                  "resolved": "https://registry.npmjs.org/generate-object-property/-/generate-object-property-1.2.0.tgz",
                  "dependencies": {
                    "is-property": {
                      "version": "1.0.2",
                      "from": "https://registry.npmjs.org/is-property/-/is-property-1.0.2.tgz",
                      "resolved": "https://registry.npmjs.org/is-property/-/is-property-1.0.2.tgz"
                    }
                  }
                },
                "jsonpointer": {
                  "version": "2.0.0",
                  "from": "https://registry.npmjs.org/jsonpointer/-/jsonpointer-2.0.0.tgz",
                  "resolved": "https://registry.npmjs.org/jsonpointer/-/jsonpointer-2.0.0.tgz"
                },
                "xtend": {
                  "version": "4.0.1",
                  "from": "https://registry.npmjs.org/xtend/-/xtend-4.0.1.tgz",
                  "resolved": "https://registry.npmjs.org/xtend/-/xtend-4.0.1.tgz"
                }
              }
            },
            "pinkie-promise": {
              "version": "2.0.0",
              "from": "https://registry.npmjs.org/pinkie-promise/-/pinkie-promise-2.0.0.tgz",
              "resolved": "https://registry.npmjs.org/pinkie-promise/-/pinkie-promise-2.0.0.tgz",
              "dependencies": {
                "pinkie": {
                  "version": "2.0.4",
                  "from": "https://registry.npmjs.org/pinkie/-/pinkie-2.0.4.tgz",
                  "resolved": "https://registry.npmjs.org/pinkie/-/pinkie-2.0.4.tgz"
                }
              }
            }
          }
        }
      }
    },
    "scrypt-hash": {
      "version": "1.1.13",
      "from": "https://registry.npmjs.org/scrypt-hash/-/scrypt-hash-1.1.13.tgz",
      "resolved": "https://registry.npmjs.org/scrypt-hash/-/scrypt-hash-1.1.13.tgz",
      "dependencies": {
        "bindings": {
          "version": "1.2.1",
          "from": "https://registry.npmjs.org/bindings/-/bindings-1.2.1.tgz",
          "resolved": "https://registry.npmjs.org/bindings/-/bindings-1.2.1.tgz"
        },
        "nan": {
          "version": "2.0.9",
          "from": "https://registry.npmjs.org/nan/-/nan-2.0.9.tgz",
          "resolved": "https://registry.npmjs.org/nan/-/nan-2.0.9.tgz"
        }
      }
    },
    "simplesmtp": {
      "version": "0.3.35",
      "from": "https://registry.npmjs.org/simplesmtp/-/simplesmtp-0.3.35.tgz",
      "resolved": "https://registry.npmjs.org/simplesmtp/-/simplesmtp-0.3.35.tgz",
      "dependencies": {
        "rai": {
          "version": "0.1.12",
          "from": "https://registry.npmjs.org/rai/-/rai-0.1.12.tgz",
          "resolved": "https://registry.npmjs.org/rai/-/rai-0.1.12.tgz"
        },
        "xoauth2": {
          "version": "0.1.8",
          "from": "https://registry.npmjs.org/xoauth2/-/xoauth2-0.1.8.tgz",
          "resolved": "https://registry.npmjs.org/xoauth2/-/xoauth2-0.1.8.tgz"
        }
      }
    },
    "sinon": {
      "version": "1.15.4",
      "from": "https://registry.npmjs.org/sinon/-/sinon-1.15.4.tgz",
      "resolved": "https://registry.npmjs.org/sinon/-/sinon-1.15.4.tgz",
      "dependencies": {
        "formatio": {
          "version": "1.1.1",
          "from": "https://registry.npmjs.org/formatio/-/formatio-1.1.1.tgz",
          "resolved": "https://registry.npmjs.org/formatio/-/formatio-1.1.1.tgz"
        },
        "util": {
          "version": "0.10.3",
          "from": "https://registry.npmjs.org/util/-/util-0.10.3.tgz",
          "resolved": "https://registry.npmjs.org/util/-/util-0.10.3.tgz",
          "dependencies": {
            "inherits": {
              "version": "2.0.1",
              "from": "https://registry.npmjs.org/inherits/-/inherits-2.0.1.tgz",
              "resolved": "https://registry.npmjs.org/inherits/-/inherits-2.0.1.tgz"
            }
          }
        },
        "lolex": {
          "version": "1.1.0",
          "from": "https://registry.npmjs.org/lolex/-/lolex-1.1.0.tgz",
          "resolved": "https://registry.npmjs.org/lolex/-/lolex-1.1.0.tgz"
        },
        "samsam": {
          "version": "1.1.2",
          "from": "https://registry.npmjs.org/samsam/-/samsam-1.1.2.tgz",
          "resolved": "https://registry.npmjs.org/samsam/-/samsam-1.1.2.tgz"
        }
      }
    },
    "sjcl": {
      "version": "1.0.2",
      "from": "https://registry.npmjs.org/sjcl/-/sjcl-1.0.2.tgz",
      "resolved": "https://registry.npmjs.org/sjcl/-/sjcl-1.0.2.tgz"
    },
    "tap": {
      "version": "0.7.1",
      "from": "https://registry.npmjs.org/tap/-/tap-0.7.1.tgz",
      "resolved": "https://registry.npmjs.org/tap/-/tap-0.7.1.tgz",
      "dependencies": {
        "buffer-equal": {
          "version": "0.0.2",
          "from": "https://registry.npmjs.org/buffer-equal/-/buffer-equal-0.0.2.tgz",
          "resolved": "https://registry.npmjs.org/buffer-equal/-/buffer-equal-0.0.2.tgz"
        },
        "deep-equal": {
          "version": "1.0.1",
          "from": "https://registry.npmjs.org/deep-equal/-/deep-equal-1.0.1.tgz",
          "resolved": "https://registry.npmjs.org/deep-equal/-/deep-equal-1.0.1.tgz"
        },
        "difflet": {
          "version": "0.2.6",
          "from": "https://registry.npmjs.org/difflet/-/difflet-0.2.6.tgz",
          "resolved": "https://registry.npmjs.org/difflet/-/difflet-0.2.6.tgz",
          "dependencies": {
            "traverse": {
              "version": "0.6.6",
              "from": "https://registry.npmjs.org/traverse/-/traverse-0.6.6.tgz",
              "resolved": "https://registry.npmjs.org/traverse/-/traverse-0.6.6.tgz"
            },
            "charm": {
              "version": "0.1.2",
              "from": "https://registry.npmjs.org/charm/-/charm-0.1.2.tgz",
              "resolved": "https://registry.npmjs.org/charm/-/charm-0.1.2.tgz"
            },
            "deep-is": {
              "version": "0.1.3",
              "from": "https://registry.npmjs.org/deep-is/-/deep-is-0.1.3.tgz",
              "resolved": "https://registry.npmjs.org/deep-is/-/deep-is-0.1.3.tgz"
            }
          }
        },
        "glob": {
          "version": "4.5.3",
          "from": "https://registry.npmjs.org/glob/-/glob-4.5.3.tgz",
          "resolved": "https://registry.npmjs.org/glob/-/glob-4.5.3.tgz",
          "dependencies": {
            "inflight": {
              "version": "1.0.4",
              "from": "https://registry.npmjs.org/inflight/-/inflight-1.0.4.tgz",
              "resolved": "https://registry.npmjs.org/inflight/-/inflight-1.0.4.tgz",
              "dependencies": {
                "wrappy": {
                  "version": "1.0.1",
                  "from": "https://registry.npmjs.org/wrappy/-/wrappy-1.0.1.tgz",
                  "resolved": "https://registry.npmjs.org/wrappy/-/wrappy-1.0.1.tgz"
                }
              }
            },
            "minimatch": {
              "version": "2.0.10",
              "from": "https://registry.npmjs.org/minimatch/-/minimatch-2.0.10.tgz",
              "resolved": "https://registry.npmjs.org/minimatch/-/minimatch-2.0.10.tgz",
              "dependencies": {
                "brace-expansion": {
                  "version": "1.1.3",
                  "from": "https://registry.npmjs.org/brace-expansion/-/brace-expansion-1.1.3.tgz",
                  "resolved": "https://registry.npmjs.org/brace-expansion/-/brace-expansion-1.1.3.tgz",
                  "dependencies": {
                    "balanced-match": {
                      "version": "0.3.0",
                      "from": "https://registry.npmjs.org/balanced-match/-/balanced-match-0.3.0.tgz",
                      "resolved": "https://registry.npmjs.org/balanced-match/-/balanced-match-0.3.0.tgz"
                    },
                    "concat-map": {
                      "version": "0.0.1",
                      "from": "https://registry.npmjs.org/concat-map/-/concat-map-0.0.1.tgz",
                      "resolved": "https://registry.npmjs.org/concat-map/-/concat-map-0.0.1.tgz"
                    }
                  }
                }
              }
            },
            "once": {
              "version": "1.3.3",
              "from": "https://registry.npmjs.org/once/-/once-1.3.3.tgz",
              "resolved": "https://registry.npmjs.org/once/-/once-1.3.3.tgz",
              "dependencies": {
                "wrappy": {
                  "version": "1.0.1",
                  "from": "https://registry.npmjs.org/wrappy/-/wrappy-1.0.1.tgz",
                  "resolved": "https://registry.npmjs.org/wrappy/-/wrappy-1.0.1.tgz"
                }
              }
            }
          }
        },
        "inherits": {
          "version": "2.0.1",
          "from": "https://registry.npmjs.org/inherits/-/inherits-2.0.1.tgz",
          "resolved": "https://registry.npmjs.org/inherits/-/inherits-2.0.1.tgz"
        },
        "mkdirp": {
          "version": "0.5.1",
          "from": "https://registry.npmjs.org/mkdirp/-/mkdirp-0.5.1.tgz",
          "resolved": "https://registry.npmjs.org/mkdirp/-/mkdirp-0.5.1.tgz",
          "dependencies": {
            "minimist": {
              "version": "0.0.8",
              "from": "https://registry.npmjs.org/minimist/-/minimist-0.0.8.tgz",
              "resolved": "https://registry.npmjs.org/minimist/-/minimist-0.0.8.tgz"
            }
          }
        },
        "nopt": {
          "version": "3.0.6",
          "from": "https://registry.npmjs.org/nopt/-/nopt-3.0.6.tgz",
          "resolved": "https://registry.npmjs.org/nopt/-/nopt-3.0.6.tgz",
          "dependencies": {
            "abbrev": {
              "version": "1.0.7",
              "from": "https://registry.npmjs.org/abbrev/-/abbrev-1.0.7.tgz",
              "resolved": "https://registry.npmjs.org/abbrev/-/abbrev-1.0.7.tgz"
            }
          }
        },
        "runforcover": {
          "version": "0.0.2",
          "from": "https://registry.npmjs.org/runforcover/-/runforcover-0.0.2.tgz",
          "resolved": "https://registry.npmjs.org/runforcover/-/runforcover-0.0.2.tgz",
          "dependencies": {
            "bunker": {
              "version": "0.1.2",
              "from": "https://registry.npmjs.org/bunker/-/bunker-0.1.2.tgz",
              "resolved": "https://registry.npmjs.org/bunker/-/bunker-0.1.2.tgz",
              "dependencies": {
                "burrito": {
                  "version": "0.2.12",
                  "from": "https://registry.npmjs.org/burrito/-/burrito-0.2.12.tgz",
                  "resolved": "https://registry.npmjs.org/burrito/-/burrito-0.2.12.tgz",
                  "dependencies": {
                    "traverse": {
                      "version": "0.5.2",
                      "from": "https://registry.npmjs.org/traverse/-/traverse-0.5.2.tgz",
                      "resolved": "https://registry.npmjs.org/traverse/-/traverse-0.5.2.tgz"
                    },
                    "uglify-js": {
                      "version": "1.1.1",
                      "from": "https://registry.npmjs.org/uglify-js/-/uglify-js-1.1.1.tgz",
                      "resolved": "https://registry.npmjs.org/uglify-js/-/uglify-js-1.1.1.tgz"
                    }
                  }
                }
              }
            }
          }
        },
        "slide": {
          "version": "1.1.6",
          "from": "https://registry.npmjs.org/slide/-/slide-1.1.6.tgz",
          "resolved": "https://registry.npmjs.org/slide/-/slide-1.1.6.tgz"
        },
        "yamlish": {
          "version": "0.0.7",
          "from": "https://registry.npmjs.org/yamlish/-/yamlish-0.0.7.tgz",
          "resolved": "https://registry.npmjs.org/yamlish/-/yamlish-0.0.7.tgz"
        }
      }
    },
    "through": {
      "version": "2.3.8",
      "from": "https://registry.npmjs.org/through/-/through-2.3.8.tgz",
      "resolved": "https://registry.npmjs.org/through/-/through-2.3.8.tgz"
    },
    "uuid": {
      "version": "1.4.1",
      "from": "https://registry.npmjs.org/uuid/-/uuid-1.4.1.tgz",
      "resolved": "https://registry.npmjs.org/uuid/-/uuid-1.4.1.tgz"
    },
    "ws": {
      "version": "1.0.1",
      "from": "https://registry.npmjs.org/ws/-/ws-1.0.1.tgz",
      "resolved": "https://registry.npmjs.org/ws/-/ws-1.0.1.tgz",
      "dependencies": {
        "options": {
          "version": "0.0.6",
          "from": "https://registry.npmjs.org/options/-/options-0.0.6.tgz",
          "resolved": "https://registry.npmjs.org/options/-/options-0.0.6.tgz"
        },
        "ultron": {
          "version": "1.0.2",
          "from": "https://registry.npmjs.org/ultron/-/ultron-1.0.2.tgz",
          "resolved": "https://registry.npmjs.org/ultron/-/ultron-1.0.2.tgz"
        }
      }
    }
  }
}<|MERGE_RESOLUTION|>--- conflicted
+++ resolved
@@ -863,13 +863,8 @@
     },
     "fxa-auth-mailer": {
       "version": "1.0.8",
-<<<<<<< HEAD
       "from": "git+https://github.com/mozilla/fxa-auth-mailer.git#83d97f32500c846a3cbfb188550463b4969ca836",
       "resolved": "git+https://github.com/mozilla/fxa-auth-mailer.git#83d97f32500c846a3cbfb188550463b4969ca836",
-=======
-      "from": "git+https://github.com/mozilla/fxa-auth-mailer.git#t1.57.1-fixes",
-      "resolved": "git+https://github.com/mozilla/fxa-auth-mailer.git#25d4aee2c07565cbb594dc0bc66d3ee86c8fc02f",
->>>>>>> e339bca2
       "dependencies": {
         "bluebird": {
           "version": "2.9.34",
@@ -955,13 +950,8 @@
         },
         "fxa-content-server-l10n": {
           "version": "0.0.0",
-<<<<<<< HEAD
-          "from": "git://github.com/mozilla/fxa-content-server-l10n.git#b61acfa33bc05ceef647abd39b3fdb1a8274f2e4",
-          "resolved": "git://github.com/mozilla/fxa-content-server-l10n.git#b61acfa33bc05ceef647abd39b3fdb1a8274f2e4"
-=======
-          "from": "git://github.com/mozilla/fxa-content-server-l10n.git#4b2a28f54aafb3df53b157323cbe55d1748a55f6",
-          "resolved": "git://github.com/mozilla/fxa-content-server-l10n.git#4b2a28f54aafb3df53b157323cbe55d1748a55f6"
->>>>>>> e339bca2
+          "from": "git://github.com/mozilla/fxa-content-server-l10n.git#8be9f1620caac8c472b582d311e629027177899a",
+          "resolved": "git://github.com/mozilla/fxa-content-server-l10n.git#8be9f1620caac8c472b582d311e629027177899a"
         },
         "grunt-nunjucks-2-html": {
           "version": "0.3.4",
