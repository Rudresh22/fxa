{
  "name": "fxa-content-server",
<<<<<<< HEAD
  "version": "1.120.0",
=======
  "version": "1.120.1",
>>>>>>> 6f140ca6
  "description": "Firefox Accounts Content Server",
  "scripts": {
    "build-production": "NODE_ENV=production grunt build",
    "postinstall": "scripts/download_l10n.sh",
    "prepush": "npm run lint && grunt sasslint",
    "shrink": "npmshrink",
    "lint": "eslint app server tests --cache",
    "start": "node scripts/check-local-config && grunt server",
    "start-circle": "NODE_ENV=production grunt build && CONFIG_FILES=server/config/fxaci.json,server/config/production.json grunt serverproc:dist",
    "start-production": "NODE_ENV=production grunt build && CONFIG_FILES=server/config/local.json,server/config/production.json grunt serverproc:dist",
    "start-remote": "scripts/run_remote_dev.sh",
    "test": "node tests/intern.js --unit=true",
    "test-circle": "node tests/intern.js --suites=circle --fxaAuthRoot=https://fxaci.dev.lcip.org/auth --fxaEmailRoot=http://restmail.net --fxaOAuthApp=https://oauth-fxaci.dev.lcip.org --fxaUntrustedOauthApp=https://321done-fxaci.dev.lcip.org --fxaProduction=true --bailAfterFirstFailure=true",
    "test-functional": "node tests/intern.js",
    "test-functional-oauth": "node tests/intern.js --suites=oauth",
    "test-latest": "node tests/intern.js --fxaAuthRoot=https://latest.dev.lcip.org/auth/v1 --fxaContentRoot=https://latest.dev.lcip.org/ --fxaEmailRoot=http://restmail.net --fxaOAuthApp=https://123done-latest.dev.lcip.org/ --fxaUntrustedOauthApp=https://321done-latest.dev.lcip.org/ --fxaProduction=true --fxaToken=https://token.dev.lcip.org/1.0/sync/1.5",
    "test-server": "node tests/intern.js --suites=server",
    "test-travis": "node tests/intern.js --suites=travis"
  },
  "repository": {
    "type": "git",
    "url": "https://github.com/mozilla/fxa-content-server"
  },
  "homepage": "https://github.com/mozilla/fxa-content-server",
  "bugs": "https://github.com/mozilla/fxa-content-server/issues",
  "author": "Mozilla (https://mozilla.org/)",
  "license": "MPL-2.0",
  "dependencies": {
    "autoprefixer": "9.0.1",
    "babel-core": "6.26.0",
    "babel-loader": "7.1.2",
    "babel-plugin-syntax-dynamic-import": "6.18.0",
    "babel-plugin-transform-class-properties": "6.24.1",
    "babel-preset-es2015": "6.24.1",
    "backbone": "1.1.1",
    "backbone.cocktail": "git://github.com/onsi/cocktail.git#87971c88e2e4f904a0984b5f236ee5dbb21ddb4a",
    "base32-decode": "1.0.0",
    "blueimp-canvas-to-blob": "2.1.0",
    "body-parser": "1.18.2",
    "celebrate": "7.0.3",
    "connect-cachify": "0.0.17",
    "consolidate": "0.14.5",
    "convict": "1.5.0",
    "cookie-parser": "1.4.3",
    "cors": "2.8.4",
    "css-loader": "1.0.0",
    "duration-js": "3.6.0",
    "easterEgg": "git://github.com/mozilla/fxa-easter-egg.git#ab20cd517cf8ae9feee115e48745189d28e13bc3",
    "es6-promise": "4.2.4",
    "expose-loader": "0.7.5",
    "express": "4.16.2",
    "extend": "3.0.1",
    "extract-loader": "2.0.1",
    "file-loader": "1.1.11",
    "fxa-common-password-list": "0.0.2",
    "fxa-crypto-relier": "2.3.0",
    "fxa-geodb": "1.0.2",
    "fxa-js-client": "1.0.5",
    "fxa-mustache-loader": "0.0.2",
    "fxa-shared": "1.0.12",
    "got": "6.7.1",
    "grunt": "1.0.3",
    "grunt-babel": "6.0.0",
    "grunt-cdn": "0.6.5",
    "grunt-contrib-clean": "1.1.0",
    "grunt-contrib-concat": "1.0.1",
    "grunt-contrib-copy": "1.0.0",
    "grunt-contrib-cssmin": "2.1.0",
    "grunt-contrib-htmlmin": "2.4.0",
    "grunt-file-rev": "1.0.2",
    "grunt-githash": "0.1.3",
    "grunt-po2json": "git://github.com/shane-tomlinson/grunt-po2json.git#2f415c8",
    "grunt-remarkable": "1.1.0",
    "grunt-sri": "0.0.5",
    "grunt-text-replace": "0.4.0",
    "grunt-usemin": "3.1.1",
    "grunt-z-schema": "0.1.0",
    "handlebars": "4.0.11",
    "happypack": "5.0.0",
    "helmet": "3.8.2",
    "i18n-abide": "0.0.25",
    "joi": "10.4.1",
    "jquery": "3.1.0",
    "jquery-modal": "git://github.com/shane-tomlinson/jquery-modal.git#0576775d1b4590314b114386019f4c7421c77503",
    "jquery-simulate": "1.0.2",
    "jquery-ui": "1.12.1",
    "jquery-ui-touch-punch-amd": "1.0.0",
    "js-md5": "0.6.0",
    "jsxgettext-recursive": "git://github.com/vladikoff/jsxgettext-recursive#msgctxt-support",
    "legal-docs": "git://github.com/mozilla/legal-docs.git#master",
    "load-grunt-tasks": "3.5.2",
    "lodash": "4.17.5",
    "mailcheck": "git://github.com/mailcheck/mailcheck.git#d995fcc1d02c124a893c2cb0fce2e0ce5f36bce4",
    "mkdirp": "0.5.1",
    "mocha": "4.0.1",
    "morgan": "1.9.0",
    "mozlog": "2.2.0",
    "mustache": "2.3.0",
    "node-sass": "4.9.2",
    "node-statsd": "0.1.1",
    "node-uap": "git://github.com/vladikoff/node-uap.git#9cdd16247",
    "node-uuid": "1.4.8",
    "node-vat": "0.0.9",
    "normalize.css": "3.0.1",
    "on-headers": "1.0.1",
    "photon-colors": "1.0.3",
    "postcss-cli": "6.0.0",
    "postcss-loader": "2.1.6",
    "raven": "2.6.1",
    "raven-js": "git://github.com/vladikoff/raven-js.git#customEndpoint-3.13.0",
    "sass-loader": "7.0.3",
    "serve-static": "1.13.1",
    "speed-trap": "git://github.com/rum-diary/speed-trap#0.0.8",
    "time-grunt": "1.4.0",
    "ua-parser-js": "git://github.com/vladikoff/ua-parser-js.git#fxa-version",
    "uglifyjs-webpack-plugin": "1.2.7",
    "underscore": "1.8.3",
    "universal-analytics": "0.4.15",
    "webpack": "4.16.1",
    "webpack-cli": "3.1.0",
    "webrtc-adapter-test": "0.2.5"
  },
  "devDependencies": {
    "babel-cli": "6.26.0",
    "babel-eslint": "8.2.1",
    "babel-plugin-dynamic-import-webpack": "1.0.2",
    "chai": "1.8.1",
    "css": "2.2.3",
    "eslint": "4.16.0",
    "eslint-plugin-fxa": "git://github.com/mozilla/eslint-plugin-fxa.git#41504c9dd30e8b52900c15b524946aa0428aef95",
    "eslint-plugin-sorting": "git://github.com/shane-tomlinson/eslint-plugin-sorting.git#bcacb99d",
    "firefox-profile": "1.2.0",
    "fxa-conventional-changelog": "1.1.0",
    "grunt-bump": "0.7.0",
    "grunt-conventional-changelog": "6.1.0",
    "grunt-copyright": "0.3.0",
    "grunt-htmllint": "0.3.0",
    "grunt-jsonlint": "1.0.7",
    "grunt-newer": "1.2.0",
    "grunt-sass-lint": "0.2.0",
    "grunt-todo": "0.5.0",
    "htmlparser2": "3.9.0",
    "husky": "0.11.4",
    "install": "0.12.1",
    "intern": "4.2.2",
    "leadfoot": "1.7.4",
    "npmshrink": "1.0.1",
    "otplib": "7.1.0",
    "proxyquire": "1.7.4",
    "request": "2.88.0",
    "request-promise": "4.2.0",
    "sinon": "4.5.0",
    "sync-exec": "0.6.2",
    "webpack-dev-middleware": "3.1.3",
    "xmlhttprequest": "git://github.com/zaach/node-XMLHttpRequest.git#onerror",
    "yargs": "10.0.3"
  },
  "engines": {
    "node": ">=8"
  },
  "readmeFilename": "README.md"
}<|MERGE_RESOLUTION|>--- conflicted
+++ resolved
@@ -1,10 +1,6 @@
 {
   "name": "fxa-content-server",
-<<<<<<< HEAD
-  "version": "1.120.0",
-=======
   "version": "1.120.1",
->>>>>>> 6f140ca6
   "description": "Firefox Accounts Content Server",
   "scripts": {
     "build-production": "NODE_ENV=production grunt build",
