* {
    margin: 0;
    padding: 0;
}

footer, section, header, aside, figure {
    display: block;
}

html {
    background-image: linear-gradient(to bottom, #e9eef1, #bfc8ca);
    min-height:100% ;
}

h1 {
    color: #030;
    font-weight: 200;
}

section form {
    color: black;
    padding: 8px 10px;
    position: relative;
    font-size:20px;
    margin-top: 50px;
}

#newitem {
    font-size: 20px;
    margin-left: 6px;
    padding: 1px 4px;
    height: 25px;
}

#todolist {
    margin: 10px 10px;
}

#todolist li {
    font-size: 25px;
    border-radius: 2px;
    list-style: none;
/*    padding: 14px 0px 2px 45px;*/
    margin-bottom: 5px;
    position: relative;
    line-height: 1.2em;
    color: #152e81;
}

#todolist li.done {
        color: #817f78;
}

#todolist li:hover {
    cursor: pointer;
}

#todolist li:hover:after,
#todolist li.done:after {
    content: '√';
    color: #;
    position: absolute;
    left: -30px;
/*    top: 10px;*/
}

#todolist li.done:hover:after {
    content: 'x';
    color: #c00;
    position: absolute;
    left: -30px;
}

h1 span {
    font-size: 14px;
    color: #030;
}

header {
    position: relative;
    padding: 10px 5px;
    margin-bottom: 60px;
}

ul.loginarea li {
    display: none;
}

.loginarea .loading {
    display: inline-block;
    margin-right: 60px;
}

button {
    background: none;
    border: none;
}

button:hover, #addtask {
    cursor: pointer;
}

header form {
    margin-left: 50px;
}

section form input[type="submit"] {
    right: 10px;
    top: 8px;
    height: 29px;
    padding: 3px 6px;
    text-transform: lowercase;
}

#container {
    max-width: 700px;
    width: 100%;
    margin: 0 auto;
}

#todo {
    max-width: 700px;
    margin: 0 auto;
    text-align: center;
}

header nav {
    position: absolute;
    right: 10px;
    top :15px;
}

header nav > * {
    margin-left: 1em;
    float: right;
}

#dataState {
    margin-top: 5px;
}

#dataState > div {
    display: none;
}

/* rotate the sync progress icon with CSS where supported */
@-webkit-keyframes rotate {
    from { -webkit-transform: rotate(0deg); }
    to { -webkit-transform: rotate(360deg); }
}
@-moz-keyframes rotate {
    from { -moz-transform: rotate(0deg); }
    to { -moz-transform: rotate(360deg); }
}
@keyframes rotate {
    from { transform: rotate(0deg); }
    to { transform: rotate(360deg); }
}

#dataState .inprogress
{
    animation-name:                     rotate;
    -moz-animation-name:                rotate;
    -webkit-animation-name:             rotate;
    animation-duration:                 2.5s;
    -moz-animation-duration:            2.5s;
    -webkit-animation-duration:         2.5s;
    animation-iteration-count:          infinite;
    -moz-animation-iteration-count:     infinite;
    -webkit-animation-iteration-count:  infinite;
    animation-timing-function:          linear;
    -moz-animation-timing-function:     linear;
    -webkit-animation-timing-function:  linear;
}

nav li {
    float:left;
    list-style:none;
    text-align: center;
}

nav a {
    color: #000;
    text-transform: uppercase;
    font-size: 20px;
    text-decoration: none;
    padding:0px 10px;
    vertical-align: bottom;
}

nav a:hover, #addtask:hover {
    opacity: .6;
}

#info {
    width: 400px;
    margin: 0 auto;
    padding: 30px;

}

#info header {
    background: none;
    box-shadow: none;
    margin: 0 0 10px 0;
}

#info h1 {
    color: #000;
    margin-top: 20px;
}

#info p {
    font-size: 14px;
    padding-bottom:10px;
}


#loginlinkouter	{height:100px; line-height:100px;}
#loginlinkinner	{clear:both; height:240px; position:relative;}

#loginlink {
	display: inline;
	position:absolute; 
	top:0; 
	bottom:0; 
	left:0; 
	right:0;
	margin:auto; 
	height:50px; 
	width:99%;
}

footer {
	position: relative;  
	bottom: 0px;
    text-align: center;
    margin: 30px auto;
    font-size: 12px;   
    max-width: 680px;
    border-top: 1px dotted black;
    padding-top: 10px;
    padding-bottom: 20px;
}

footer a {
    text-decoration: none;
    color: #555;
    border-bottom: 1px dotted #555;
}

<<<<<<< HEAD
@media (max-width: 480px) {
    header nav {
        position: relative;
        top: auto;
        right: auto;
    }
    header nav > * {
        float: none;
    }
    .loginarea button { margin-top: 1em; min-height: 60px}

    section form input[type="submit"] {
        margin-left: 10px;
    }

}

@media (max-width: 750px) {

    #newitem {
        margin: 10px 10px 10px 0px;
        display: block;
        width: 90%;
    }

    section form input[type="submit"] {
        position: relative;
        font-size: 1.5em;
        height: auto;
    }

    #todo, footer { width: 90%; }
    #info { width: auto; }
=======
#signinhere {
	display: none;
	text-align: center;
}

section.todo form {
	display: none;
>>>>>>> c70086cd
}<|MERGE_RESOLUTION|>--- conflicted
+++ resolved
@@ -249,7 +249,15 @@
     border-bottom: 1px dotted #555;
 }
 
-<<<<<<< HEAD
+#signinhere {
+	display: none;
+	text-align: center;
+}
+
+section.todo form {
+	display: none;
+}
+
 @media (max-width: 480px) {
     header nav {
         position: relative;
@@ -283,13 +291,4 @@
 
     #todo, footer { width: 90%; }
     #info { width: auto; }
-=======
-#signinhere {
-	display: none;
-	text-align: center;
-}
-
-section.todo form {
-	display: none;
->>>>>>> c70086cd
 }