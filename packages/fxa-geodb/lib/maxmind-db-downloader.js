--- conflicted
+++ resolved
@@ -78,32 +78,21 @@
             var geoDb = require('./fxa-geodb')({
               dbPath: targetFilePathTemp
             });
-<<<<<<< HEAD
-            // check if lookup works with the downloaded file
-            geoDb('8.8.8.8')
-=======
             logHelper('info', 'checking if lookup works with downloaded file');
             // check if lookup works with the downloaded file
             geoDb(DEFAULTS.GOOGLE_NAMESERVERS)
->>>>>>> c2f86d99
               .then(function (location) {
                 // download worked, rename file
                 if (location) {
                   fs.renameSync(targetFilePathTemp, targetFilePath);
-<<<<<<< HEAD
-=======
                   logHelper('info', 'lookup works, renaming downloaded file');
->>>>>>> c2f86d99
                 }
                 resolve();
               }, function (err) {
                 // download resulted in an error, do not rename
-<<<<<<< HEAD
-=======
                 // remove temp file
                 fs.unlinkSync(targetFilePathTemp);
                 logHelper('error', 'downloaded file not working');
->>>>>>> c2f86d99
                 reject(err);
               });
 
